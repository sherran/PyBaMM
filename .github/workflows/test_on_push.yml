name: PyBaMM

on:
  push:
    
  pull_request:

  # everyday at 3 am UTC
  schedule:
    - cron:  '0 3 * * *'

jobs:
  
  style:
    runs-on: ubuntu-latest
    steps:
    - uses: actions/checkout@v2
    - name: Setup python
      uses: actions/setup-python@v1
      with:
        python-version: 3.7

    - name: Check style
      run: |
        python -m pip install tox
        tox -e flake8

  build:
    needs: style
    runs-on: ${{ matrix.os }}
    strategy:
      fail-fast: false
      matrix:
        os: [ubuntu-latest, macos-latest, windows-latest]
        python-version: [3.6, 3.7, 3.8]

    steps:
    - uses: actions/checkout@v2
    - name: Set up Python ${{ matrix.python-version }}
      uses: actions/setup-python@v1
      with:
        python-version: ${{ matrix.python-version }}
  
    - name: Set up Julia 1.5
      uses: julia-actions/setup-julia@v1
      with:
        version: 1.5
    
    - name: Install Linux system dependencies
      if: matrix.os == 'ubuntu-latest'
      run: |
        sudo apt install gfortran gcc libopenblas-dev graphviz
        sudo apt install python${{ matrix.python-version }}.dev
    
    - name: Install MacOS system dependencies
      if: matrix.os == 'macos-latest'
      run: |
        brew update
        brew install graphviz
        brew install openblas
        
    - name: Install Windows system dependencies
      if: matrix.os == 'windows-latest'
      run: choco install graphviz --version=2.38.0.20190211
    
    - name: Install standard python dependencies
      run: |
        python -m pip install --upgrade pip wheel setuptools
        python -m pip install tox

    - name: Install SuiteSparse and Sundials
      if: matrix.os == 'ubuntu-latest'
      run: tox -e pybamm-requires

<<<<<<< HEAD
    - name: Run unit tests for GNU/Linux and MacOS
      if: matrix.os != 'windows-latest'
      run: python -m tox -e tests-julia-scikits.odes

    - name: Run unit tests for Windows
      if: matrix.os == 'windows-latest'
      run: python -m tox -e windows-tests-julia
=======
    - name: Run unit tests for GNU/Linux
      if: matrix.os == 'ubuntu-latest'
      run: python -m tox -e tests

    - name: Run unit tests for Windows and MacOS
      if: matrix.os != 'ubuntu-latest'
      run: python -m tox -e mac-windows-tests
>>>>>>> 3851b18f

    - name: Install docs dependencies and run doctests
      if: matrix.os == 'ubuntu-latest'
      run: tox -e doctests
    
    - name: Install dev dependencies and run example tests
      if: matrix.os == 'ubuntu-latest'
      run: tox -e examples
        
    - name: Install and run coverage
      if: success() && (matrix.os == 'ubuntu-latest' && matrix.python-version == 3.7)
      run: tox -e coverage

    - name: Upload coverage report
      if: matrix.os == 'ubuntu-latest' && matrix.python-version == 3.7
      uses: codecov/codecov-action@v1
<|MERGE_RESOLUTION|>--- conflicted
+++ resolved
@@ -72,15 +72,6 @@
       if: matrix.os == 'ubuntu-latest'
       run: tox -e pybamm-requires
 
-<<<<<<< HEAD
-    - name: Run unit tests for GNU/Linux and MacOS
-      if: matrix.os != 'windows-latest'
-      run: python -m tox -e tests-julia-scikits.odes
-
-    - name: Run unit tests for Windows
-      if: matrix.os == 'windows-latest'
-      run: python -m tox -e windows-tests-julia
-=======
     - name: Run unit tests for GNU/Linux
       if: matrix.os == 'ubuntu-latest'
       run: python -m tox -e tests
@@ -88,7 +79,6 @@
     - name: Run unit tests for Windows and MacOS
       if: matrix.os != 'ubuntu-latest'
       run: python -m tox -e mac-windows-tests
->>>>>>> 3851b18f
 
     - name: Install docs dependencies and run doctests
       if: matrix.os == 'ubuntu-latest'
