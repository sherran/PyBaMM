--- conflicted
+++ resolved
@@ -131,41 +131,11 @@
    "cell_type": "code",
    "execution_count": 10,
    "metadata": {},
-<<<<<<< HEAD
-=======
-   "outputs": [],
-   "source": [
-    "# solve model\n",
-    "solver = model.default_solver\n",
-    "t_eval = np.linspace(0, 3600, 250)\n",
-    "solution = solver.solve(model, t_eval)"
-   ]
-  },
-  {
-   "cell_type": "markdown",
-   "metadata": {},
-   "source": [
-    "Finally we plot the terminal voltage and the cell temperature using PyBaMM's `QuickPlot` functionality. "
-   ]
-  },
-  {
-   "cell_type": "code",
-   "execution_count": 13,
-   "metadata": {},
->>>>>>> 130aaad0
    "outputs": [
     {
      "data": {
       "application/vnd.jupyter.widget-view+json": {
-<<<<<<< HEAD
        "model_id": "91facdda343442188b6b1ef786b530e3",
-=======
-<<<<<<< HEAD
-       "model_id": "97a9ccc15a144e66a3cbb60ce97b32e8",
-=======
-       "model_id": "490c295be48344b7941b3548a8c1f186",
->>>>>>> gem/develop
->>>>>>> 130aaad0
        "version_major": 2,
        "version_minor": 0
       },
@@ -178,13 +148,7 @@
     }
    ],
    "source": [
-<<<<<<< HEAD
     "simulation.plot([\n",
-=======
-    "# plot\n",
-    "dir(solution)\n",
-    "output_variables = [\n",
->>>>>>> 130aaad0
     "    \"Terminal voltage [V]\",\n",
     "    \"X-averaged cell temperature [K]\",\n",
     "    \"Cell temperature [K]\",\n",
