#
# Standard tests on the standard set of model outputs
#
import pybamm
import numpy as np


class StandardOutputTests(object):
    """Calls all the tests on the standard output variables."""

    def __init__(self, model, parameter_values, disc, solution):
        # Assign attributes
        self.model = model
        self.parameter_values = parameter_values
        self.disc = disc
        self.solution = solution

        if isinstance(self.model, pybamm.lithium_ion.BaseModel):
            self.chemistry = "Lithium-ion"
        elif isinstance(self.model, pybamm.lead_acid.BaseModel):
            self.chemistry = "Lead acid"

        # Only for constant current
        current_sign = np.sign(parameter_values["Current function [A]"])

        if current_sign == 1:
            self.operating_condition = "discharge"
        elif current_sign == -1:
            self.operating_condition = "charge"
        else:
            self.operating_condition = "off"

    def process_variables(self):
        return

    def run_test_class(self, ClassName):
        """Run all tests from a class 'ClassName'"""
        tests = ClassName(
            self.model,
            self.parameter_values,
            self.disc,
            self.solution,
            self.operating_condition,
        )
        tests.test_all()

    def test_all(self, skip_first_timestep=False):
        self.run_test_class(VoltageTests)
        self.run_test_class(ElectrolyteConcentrationTests)
        self.run_test_class(PotentialTests)
        self.run_test_class(CurrentTests)

        if self.chemistry == "Lithium-ion":
            self.run_test_class(ParticleConcentrationTests)
            self.run_test_class(DegradationTests)

        if self.model.options["convection"] != "none":
            self.run_test_class(VelocityTests)


class BaseOutputTest(object):
    def __init__(self, model, param, disc, solution, operating_condition):
        self.model = model
        self.param = param
        self.disc = disc
        self.solution = solution
        self.operating_condition = operating_condition

        # Use dimensional time and space
        self.t = solution.t * model.timescale_eval
        geo = pybamm.geometric_parameters

        L_x = param.evaluate(geo.L_x)
        self.x_n = disc.mesh["negative electrode"].nodes * L_x
        self.x_s = disc.mesh["separator"].nodes * L_x
        self.x_p = disc.mesh["positive electrode"].nodes * L_x
        whole_cell = ["negative electrode", "separator", "positive electrode"]
        self.x = disc.mesh.combine_submeshes(*whole_cell).nodes * L_x
        self.x_n_edge = disc.mesh["negative electrode"].edges * L_x
        self.x_s_edge = disc.mesh["separator"].edges * L_x
        self.x_p_edge = disc.mesh["positive electrode"].edges * L_x
        self.x_edge = disc.mesh.combine_submeshes(*whole_cell).edges * L_x

        if isinstance(self.model, pybamm.lithium_ion.BaseModel):
            R_n = param.evaluate(model.param.R_n_typ)
            R_p = param.evaluate(model.param.R_p_typ)
            self.r_n = disc.mesh["negative particle"].nodes * R_n
            self.r_p = disc.mesh["positive particle"].nodes * R_p
            self.r_n_edge = disc.mesh["negative particle"].edges * R_n
            self.r_p_edge = disc.mesh["positive particle"].edges * R_p

        # Useful parameters
        self.l_n = param.evaluate(geo.l_n)
        self.l_p = param.evaluate(geo.l_p)

        current_param = self.model.param.current_with_time

        self.i_cell = param.process_symbol(current_param).evaluate(solution.t)


class VoltageTests(BaseOutputTest):
    def __init__(self, model, param, disc, solution, operating_condition):
        super().__init__(model, param, disc, solution, operating_condition)

        self.eta_r_n = solution["Negative electrode reaction overpotential [V]"]
        self.eta_r_p = solution["Positive electrode reaction overpotential [V]"]
        self.eta_r_n_av = solution[
            "X-averaged negative electrode reaction overpotential [V]"
        ]
        self.eta_r_p_av = solution[
            "X-averaged positive electrode reaction overpotential [V]"
        ]
        self.eta_r_av = solution["X-averaged reaction overpotential [V]"]

        self.eta_sei_av = solution["X-averaged SEI film overpotential [V]"]

        self.eta_e_av = solution["X-averaged electrolyte overpotential [V]"]
        self.delta_phi_s_av = solution["X-averaged solid phase ohmic losses [V]"]

        self.ocp_n_av = solution[
            "X-averaged negative electrode open circuit potential [V]"
        ]
        self.ocp_p_av = solution[
            "X-averaged positive electrode open circuit potential [V]"
        ]
        self.ocv_av = solution["X-averaged open circuit voltage [V]"]
        self.voltage = solution["Terminal voltage [V]"]

    def test_each_reaction_overpotential(self):
        """Testing that:
        - discharge: eta_r_n > 0, eta_r_p < 0
        - charge: eta_r_n < 0, eta_r_p > 0
        - off: eta_r_n == 0, eta_r_p == 0
        """
        tol = 0.01
        t, x_n, x_p = self.t, self.x_n, self.x_p
        if self.operating_condition == "discharge":
            np.testing.assert_array_less(-self.eta_r_n(t, x_n), tol)
            np.testing.assert_array_less(self.eta_r_p(t, x_p), tol)
        elif self.operating_condition == "charge":
            np.testing.assert_array_less(self.eta_r_n(t, x_n), tol)
            np.testing.assert_array_less(-self.eta_r_p(t, x_p), tol)
        elif self.operating_condition == "off":
            np.testing.assert_array_equal(self.eta_r_n(t, x_n), 0)
            np.testing.assert_array_equal(-self.eta_r_p(t, x_p), 0)

    def test_overpotentials(self):
        """Testing that all are:
        - discharge: . < 0
        - charge: . > 0
        - off: . == 0
        """
        tol = 0.001
        if self.operating_condition == "discharge":
            np.testing.assert_array_less(self.eta_r_av(self.t), tol)
            np.testing.assert_array_less(self.eta_e_av(self.t), tol)
            np.testing.assert_array_less(self.delta_phi_s_av(self.t), tol)
        elif self.operating_condition == "charge":
            np.testing.assert_array_less(-self.eta_r_av(self.t), tol)
            np.testing.assert_array_less(-self.eta_e_av(self.t), tol)
            np.testing.assert_array_less(-self.delta_phi_s_av(self.t), tol)

        elif self.operating_condition == "off":
            np.testing.assert_array_equal(self.eta_r_av(self.t), 0)
            np.testing.assert_array_equal(self.eta_e_av(self.t), 0)
            # For some reason SPM gives delta_phi_s_av ~ 1e-17
            np.testing.assert_array_almost_equal(
                self.delta_phi_s_av(self.t), 0, decimal=16
            )

    def test_ocps(self):
        """Testing that:
        - discharge: ocp_n increases, ocp_p decreases
        - charge: ocp_n decreases, ocp_p increases
        - off: ocp_n, ocp_p constant
        """
        neg_end_vs_start = self.ocp_n_av(self.t[-1]) - self.ocp_n_av(self.t[1])
        pos_end_vs_start = self.ocp_p_av(self.t[-1]) - self.ocp_p_av(self.t[1])
        if self.operating_condition == "discharge":
            np.testing.assert_array_less(-neg_end_vs_start, 0)
            np.testing.assert_array_less(pos_end_vs_start, 0)
        elif self.operating_condition == "charge":
            np.testing.assert_array_less(neg_end_vs_start, 0)
            np.testing.assert_array_less(-pos_end_vs_start, 0)
        elif self.operating_condition == "off":
            np.testing.assert_array_almost_equal(neg_end_vs_start, 0)
            np.testing.assert_array_almost_equal(pos_end_vs_start, 0)

    def test_ocv(self):
        """Testing that:
        - discharge: ocv decreases
        - charge: ocv increases
        - off: ocv constant
        """

        end_vs_start = self.ocv_av(self.t[-1]) - self.ocv_av(self.t[1])

        if self.operating_condition == "discharge":
            np.testing.assert_array_less(end_vs_start, 0)
        elif self.operating_condition == "charge":
            np.testing.assert_array_less(-end_vs_start, 0)
        elif self.operating_condition == "off":
            np.testing.assert_array_almost_equal(end_vs_start, 0)

    def test_voltage(self):
        """Testing that:
        - discharge: voltage decreases
        - charge: voltage increases
        - off: voltage constant
        """
        end_vs_start = self.voltage(self.t[-1]) - self.voltage(self.t[1])

        if self.operating_condition == "discharge":
            np.testing.assert_array_less(end_vs_start, 0)
        elif self.operating_condition == "charge":
            np.testing.assert_array_less(-end_vs_start, 0)
        elif self.operating_condition == "off":
            np.testing.assert_array_almost_equal(end_vs_start, 0)

    def test_consistent(self):
        """Test voltage components are consistent with one another by ensuring they sum
        correctly"""

        np.testing.assert_array_almost_equal(
            self.ocv_av(self.t), self.ocp_p_av(self.t) - self.ocp_n_av(self.t)
        )
        np.testing.assert_array_almost_equal(
            self.eta_r_av(self.t), self.eta_r_p_av(self.t) - self.eta_r_n_av(self.t)
        )

        np.testing.assert_array_almost_equal(
            self.voltage(self.t),
            self.ocv_av(self.t)
            + self.eta_r_av(self.t)
            + self.eta_e_av(self.t)
            + self.delta_phi_s_av(self.t)
            + self.eta_sei_av(self.t),
            decimal=2,
        )

    def test_all(self):
        self.test_each_reaction_overpotential()
        self.test_overpotentials()
        self.test_ocps()
        self.test_ocv()
        self.test_voltage()
        self.test_consistent()


class ParticleConcentrationTests(BaseOutputTest):
    def __init__(self, model, param, disc, solution, operating_condition):
        super().__init__(model, param, disc, solution, operating_condition)

        self.c_s_n = solution["Negative particle concentration"]
        self.c_s_p = solution["Positive particle concentration"]

        self.c_s_n_rav = solution["R-averaged negative particle concentration"]
        self.c_s_p_rav = solution["R-averaged positive particle concentration"]

        self.c_s_n_surf = solution["Negative particle surface concentration"]
        self.c_s_p_surf = solution["Positive particle surface concentration"]

        self.c_s_n_tot = solution["Total lithium in negative electrode [mol]"]
        self.c_s_p_tot = solution["Total lithium in positive electrode [mol]"]

        self.N_s_n = solution["Negative particle flux"]
        self.N_s_p = solution["Positive particle flux"]

        self.c_SEI_n_tot = solution["Loss of lithium to negative electrode SEI [mol]"]
        self.c_SEI_p_tot = solution["Loss of lithium to positive electrode SEI [mol]"]

        self.c_Li_n_tot = solution[
            "Loss of lithium to negative electrode lithium plating [mol]"
        ]
        self.c_Li_p_tot = solution[
            "Loss of lithium to positive electrode lithium plating [mol]"
        ]

    def test_concentration_increase_decrease(self):
        """Test all concentrations in negative particles decrease and all
        concentrations in positive particles increase over a discharge."""

        t, x_n, x_p, r_n, r_p = self.t, self.x_n, self.x_p, self.r_n, self.r_p

        if self.model.options["particle"] in ["quadratic profile", "quartic profile"]:
            # For the assumed polynomial concentration profiles the values
            # can increase/decrease within the particle as the polynomial shifts,
            # so we just check the average instead
            neg_diff = self.c_s_n_rav(t[1:], x_n) - self.c_s_n_rav(t[:-1], x_n)
            pos_diff = self.c_s_p_rav(t[1:], x_p) - self.c_s_p_rav(t[:-1], x_p)
            neg_end_vs_start = self.c_s_n_rav(t[-1], x_n) - self.c_s_n_rav(t[0], x_n)
            pos_end_vs_start = self.c_s_p_rav(t[-1], x_p) - self.c_s_p_rav(t[0], x_p)
        else:
            neg_diff = self.c_s_n(t[1:], x_n, r_n) - self.c_s_n(t[:-1], x_n, r_n)
            pos_diff = self.c_s_p(t[1:], x_p, r_p) - self.c_s_p(t[:-1], x_p, r_p)
            neg_end_vs_start = self.c_s_n(t[-1], x_n, r_n) - self.c_s_n(t[0], x_n, r_n)
            pos_end_vs_start = self.c_s_p(t[-1], x_p, r_p) - self.c_s_p(t[0], x_p, r_p)

        if self.operating_condition == "discharge":
            np.testing.assert_array_less(neg_diff, 1e-16)
            np.testing.assert_array_less(-1e-16, pos_diff)
            np.testing.assert_array_less(neg_end_vs_start, 0)
            np.testing.assert_array_less(0, pos_end_vs_start)
        elif self.operating_condition == "charge":
            np.testing.assert_array_less(-1e-16, neg_diff)
            np.testing.assert_array_less(pos_diff, 1e-16)
            np.testing.assert_array_less(0, neg_end_vs_start)
            np.testing.assert_array_less(pos_end_vs_start, 0)
        elif self.operating_condition == "off":
            np.testing.assert_array_almost_equal(neg_diff, 0)
            np.testing.assert_array_almost_equal(pos_diff, 0)
            np.testing.assert_array_almost_equal(neg_end_vs_start, 0)
            np.testing.assert_array_almost_equal(pos_end_vs_start, 0)

    def test_concentration_limits(self):
        """Test that concentrations do not go below 0 or exceed the maximum."""
        t, x_n, x_p, r_n, r_p = self.t, self.x_n, self.x_p, self.r_n, self.r_p

        np.testing.assert_array_less(-self.c_s_n(t, x_n, r_n), 0)
        np.testing.assert_array_less(-self.c_s_p(t, x_p, r_p), 0)

        np.testing.assert_array_less(self.c_s_n(t, x_n, r_n), 1)
        np.testing.assert_array_less(self.c_s_p(t, x_p, r_p), 1)

    def test_conservation(self):
        """Test amount of lithium stored across all particles and in SEI layers is
        constant."""
        self.c_s_tot = (
            self.c_s_n_tot(self.solution.t)
            + self.c_s_p_tot(self.solution.t)
<<<<<<< HEAD
            + self.Q_SEI_n_av(self.solution.t)
            + self.Q_SEI_p_av(self.solution.t)
=======
            + self.c_SEI_n_tot(self.solution.t)
            + self.c_SEI_p_tot(self.solution.t)
            + self.c_Li_n_tot(self.solution.t)
            + self.c_Li_p_tot(self.solution.t)
>>>>>>> 3de46154
        )
        diff = (self.c_s_tot[1:] - self.c_s_tot[:-1]) / self.c_s_tot[:-1]
        if "profile" in self.model.options["particle"]:
            np.testing.assert_array_almost_equal(diff, 0, decimal=10)
        elif self.model.options["surface form"] == "differential":
            np.testing.assert_array_almost_equal(diff, 0, decimal=10)
        elif self.model.options["SEI"] == "ec reaction limited":
            np.testing.assert_array_almost_equal(diff, 0, decimal=12)
        else:
            np.testing.assert_array_almost_equal(diff, 0, decimal=15)

    def test_concentration_profile(self):
        """Test that the concentration in the centre of the negative particles is
        greater than the average concentration in the particle and also that the
        concentration on the surface of the negative particle is less than the average
        concentration in the particle. Test opposite is true for the positive
        particle."""
        # TODO: add an output for average particle concentration

    def test_fluxes(self):
        """Test that no flux holds in the centre of the particle. Test that surface
        flux in the negative particles is greater than zero and that the flux in the
        positive particles is less than zero during a discharge."""

        t, x_n, x_p, r_n, r_p = (
            self.t,
            self.x_n,
            self.x_p,
            self.r_n_edge,
            self.r_p_edge,
        )
        if self.model.options["particle"] == "uniform profile":
            # Fluxes are zero everywhere since the concentration is uniform
            np.testing.assert_array_almost_equal(self.N_s_n(t, x_n, r_n), 0)
            np.testing.assert_array_almost_equal(self.N_s_p(t, x_p, r_p), 0)
        else:
            if self.operating_condition == "discharge":
                if self.model.options["particle"] == "quartic profile":
                    # quartic profile has a transient at the beginning where
                    # the concentration "rearranges" giving flux of the opposite
                    # sign, so ignore first three times
                    np.testing.assert_array_less(0, self.N_s_n(t[3:], x_n, r_n[1:]))
                    np.testing.assert_array_less(self.N_s_p(t[3:], x_p, r_p[1:]), 0)
                else:
                    np.testing.assert_array_less(
                        -1e-16, self.N_s_n(t[1:], x_n, r_n[1:])
                    )
                    np.testing.assert_array_less(self.N_s_p(t[1:], x_p, r_p[1:]), 1e-16)
            if self.operating_condition == "charge":
                np.testing.assert_array_less(self.N_s_n(t[1:], x_n, r_n[1:]), 1e-16)
                np.testing.assert_array_less(-1e-16, self.N_s_p(t[1:], x_p, r_p[1:]))
            if self.operating_condition == "off":
                np.testing.assert_array_almost_equal(self.N_s_n(t, x_n, r_n), 0)
                np.testing.assert_array_almost_equal(self.N_s_p(t, x_p, r_p), 0)

        np.testing.assert_array_almost_equal(0, self.N_s_n(t, x_n, r_n[0]), decimal=4)
        np.testing.assert_array_almost_equal(0, self.N_s_p(t, x_p, r_p[0]), decimal=4)

    def test_all(self):
        self.test_concentration_increase_decrease()
        self.test_concentration_limits()
        self.test_conservation()
        self.test_concentration_profile()
        self.test_fluxes()


class ElectrolyteConcentrationTests(BaseOutputTest):
    def __init__(self, model, param, disc, solution, operating_condition):
        super().__init__(model, param, disc, solution, operating_condition)

        self.c_e = solution["Electrolyte concentration"]

        self.c_e_n = solution["Negative electrolyte concentration"]
        self.c_e_s = solution["Separator electrolyte concentration"]
        self.c_e_p = solution["Positive electrolyte concentration"]

        self.c_e_av = solution["X-averaged electrolyte concentration"]
        self.c_e_n_av = solution["X-averaged negative electrolyte concentration"]
        self.c_e_s_av = solution["X-averaged separator electrolyte concentration"]
        self.c_e_p_av = solution["X-averaged positive electrolyte concentration"]
        self.c_e_tot = solution["Total lithium in electrolyte [mol]"]

        self.N_e_hat = solution["Electrolyte flux"]
        # self.N_e_hat = solution["Reduced cation flux"]

    def test_concentration_limit(self):
        """Test that the electrolyte concentration is always greater than zero."""
        np.testing.assert_array_less(-self.c_e(self.t, self.x), 0)

    def test_conservation(self):
        """Test conservation of species in the electrolyte."""
        # sufficient to check average concentration is constant

        diff = (
            self.c_e_tot(self.solution.t[1:]) - self.c_e_tot(self.solution.t[:-1])
        ) / self.c_e_tot(self.solution.t[:-1])
        np.testing.assert_array_almost_equal(diff, 0)

    def test_concentration_profile(self):
        """Test continuity of the concentration profile. Test average concentration is
        as expected and that the concentration in the negative electrode is greater
        than the average and the concentration in the positive is less than the average
        during a discharge."""

        # TODO: uncomment when have average concentrations
        # small number so that can use array less
        # epsilon = 0.001

        # if self.operating_condition == "discharge":
        #     np.testing.assert_array_less(
        #         -self.c_e_n_av.entries, self.c_e_av.entries + epsilon
        #     )
        #     np.testing.assert_array_less(
        #         self.c_e_p_av.entries, self.c_e_av.entries + epsilon
        #     )
        # elif self.operating_condition == "charge":
        #     np.testing.assert_array_less(
        #         -self.c_e_n_av.entries, self.c_e_av.entries + epsilon
        #     )
        #     np.testing.assert_array_less(
        #         self.c_e_p_av.entries, self.c_e_av.entries + epsilon
        #     )
        # elif self.operating_condition == "off":
        #     np.testing.assert_array_equal(self.c_e_n_av.entries, self.c_e_av.entries)
        #     np.testing.assert_array_equal(self.c_e_s_av.entries, self.c_e_av.entries)
        #     np.testing.assert_array_equal(self.c_e_p_av.entries, self.c_e_av.entries)

    def test_fluxes(self):
        """Test current collector fluxes are zero. Tolerance reduced for surface form
        models (bug in implementation of boundary conditions?)"""

        t, x = self.t, self.x_edge
        np.testing.assert_array_almost_equal(self.N_e_hat(t, x[0]), 0, decimal=3)
        np.testing.assert_array_almost_equal(self.N_e_hat(t, x[-1]), 0, decimal=3)

    def test_splitting(self):
        """Test that when splitting the concentrations and fluxes by negative electrode,
        separator, and positive electrode, we get the correct behaviour: continuous
        solution and recover combined through concatenation."""
        t, x_n, x_s, x_p, x = self.t, self.x_n, self.x_s, self.x_p, self.x
        c_e_combined = np.concatenate(
            (self.c_e_n(t, x_n), self.c_e_s(t, x_s), self.c_e_p(t, x_p)), axis=0
        )

        np.testing.assert_array_equal(self.c_e(t, x), c_e_combined)

    def test_all(self):
        self.test_concentration_limit()
        self.test_conservation()
        self.test_concentration_profile()
        self.test_fluxes()
        self.test_splitting()


class PotentialTests(BaseOutputTest):
    def __init__(self, model, param, disc, solution, operating_condition):
        super().__init__(model, param, disc, solution, operating_condition)

        self.phi_s_n = solution["Negative electrode potential [V]"]
        self.phi_s_p = solution["Positive electrode potential [V]"]
        self.phi_s_n_av = solution["X-averaged negative electrode potential [V]"]
        self.phi_s_p_av = solution["X-averaged positive electrode potential [V]"]

        self.phi_e = solution["Electrolyte potential [V]"]
        self.phi_e_n = solution["Negative electrolyte potential [V]"]
        self.phi_e_s = solution["Separator electrolyte potential [V]"]
        self.phi_e_p = solution["Positive electrolyte potential [V]"]
        self.phi_e_n_av = solution["X-averaged negative electrolyte potential [V]"]
        self.phi_e_p_av = solution["X-averaged positive electrolyte potential [V]"]

        self.delta_phi_n = solution[
            "Negative electrode surface potential difference [V]"
        ]
        self.delta_phi_p = solution[
            "Positive electrode surface potential difference [V]"
        ]
        self.delta_phi_n_av = solution[
            "X-averaged negative electrode surface potential difference [V]"
        ]
        self.delta_phi_p_av = solution[
            "X-averaged positive electrode surface potential difference [V]"
        ]

        self.grad_phi_e = solution["Gradient of electrolyte potential"]
        self.grad_phi_e_n = solution["Gradient of negative electrolyte potential"]
        self.grad_phi_e_s = solution["Gradient of separator electrolyte potential"]
        self.grad_phi_e_p = solution["Gradient of positive electrolyte potential"]

    def test_negative_electrode_potential_profile(self):
        """Test that negative electrode potential is zero on left boundary. Test
        average negative electrode potential is less than or equal to zero."""
        np.testing.assert_array_almost_equal(self.phi_s_n(self.t, x=0), 0, decimal=5)

    def test_positive_electrode_potential_profile(self):
        """Test average positive electrode potential is less than the positive electrode
        potential on the right current collector."""

        # TODO: add these when have averages

    def test_potential_differences(self):
        """Test that potential differences are the difference between electrode
        potential and electrolyte potential"""
        t, x_n, x_p = self.t, self.x_n, self.x_p

        np.testing.assert_array_almost_equal(
            self.phi_s_n(t, x_n) - self.phi_e_n(t, x_n), self.delta_phi_n(t, x_n)
        )
        np.testing.assert_array_almost_equal(
            self.phi_s_p(t, x_p) - self.phi_e_p(t, x_p),
            self.delta_phi_p(t, x_p),
            decimal=5,
        )

    def test_average_potential_differences(self):
        """Test that average potential differences are the difference between electrode
        potential and electrolyte potential"""
        t = self.t

        np.testing.assert_array_almost_equal(
            self.phi_s_n_av(t) - self.phi_e_n_av(t), self.delta_phi_n_av(t)
        )
        np.testing.assert_array_almost_equal(
            self.phi_s_p_av(t) - self.phi_e_p_av(t), self.delta_phi_p_av(t)
        )

    def test_gradient_splitting(self):

        t, x_n, x_s, x_p, x = self.t, self.x_n, self.x_s, self.x_p, self.x
        grad_phi_e_combined = np.concatenate(
            (
                self.grad_phi_e_n(t, x_n),
                self.grad_phi_e_s(t, x_s),
                self.grad_phi_e_p(t, x_p),
            ),
            axis=0,
        )

        np.testing.assert_array_equal(self.grad_phi_e(t, x), grad_phi_e_combined)

    def test_all(self):
        self.test_negative_electrode_potential_profile()
        self.test_positive_electrode_potential_profile()
        self.test_potential_differences()
        self.test_average_potential_differences()


class CurrentTests(BaseOutputTest):
    def __init__(self, model, param, disc, solution, operating_condition):
        super().__init__(model, param, disc, solution, operating_condition)

        self.j = solution["Interfacial current density"]
        self.j0 = solution["Exchange current density"]

        self.j_n = solution["Negative electrode interfacial current density"]
        self.j_p = solution["Positive electrode interfacial current density"]
        self.j_n_av = solution[
            "X-averaged negative electrode interfacial current density"
        ]
        self.j_p_av = solution[
            "X-averaged positive electrode interfacial current density"
        ]
        self.j_n_sei = solution["Negative electrode SEI interfacial current density"]
        self.j_p_sei = solution["Positive electrode SEI interfacial current density"]
        self.j_n_sei_av = solution[
            "X-averaged negative electrode SEI interfacial current density"
        ]
        self.j_p_sei_av = solution[
            "X-averaged positive electrode SEI interfacial current density"
        ]

        self.j0_n = solution["Negative electrode exchange current density"]
        self.j0_p = solution["Positive electrode exchange current density"]

        self.i_s_n = solution["Negative electrode current density"]
        self.i_s_p = solution["Positive electrode current density"]
        self.i_s = solution["Electrode current density"]
        self.i_e = solution["Electrolyte current density"]

        self.a_n = solution["Negative electrode surface area to volume ratio"]
        self.a_p = solution["Positive electrode surface area to volume ratio"]

    def test_interfacial_current_average(self):
        """Test that average of the surface area density distribution (in x)
        multiplied by the interfacial current density is equal to the true
        value."""

        np.testing.assert_array_almost_equal(
            np.mean(
                self.a_n(self.t, self.x_n)
                * (self.j_n(self.t, self.x_n) + self.j_n_sei(self.t, self.x_n)),
                axis=0,
            ),
            self.i_cell / self.l_n,
            decimal=4,
        )
        np.testing.assert_array_almost_equal(
            np.mean(
                self.a_p(self.t, self.x_p)
                * (self.j_p(self.t, self.x_p) + self.j_p_sei(self.t, self.x_p)),
                axis=0,
            ),
            -self.i_cell / self.l_p,
            decimal=4,
        )

    def test_conservation(self):
        """Test sum of electrode and electrolyte current densities give the applied
        current density"""
        t, x_n, x_s, x_p = self.t, self.x_n, self.x_s, self.x_p

        current_param = self.model.param.current_with_time

        i_cell = self.param.process_symbol(current_param).evaluate(t=t)
        for x in [x_n, x_s, x_p]:
            np.testing.assert_array_almost_equal(
                self.i_s(t, x) + self.i_e(t, x), i_cell, decimal=2
            )
        np.testing.assert_array_almost_equal(
            self.i_s(t, x_n), self.i_s_n(t, x_n), decimal=3
        )
        np.testing.assert_array_almost_equal(
            self.i_s(t, x_p), self.i_s_p(t, x_p), decimal=3
        )

    def test_current_density_boundaries(self):
        """Test the boundary values of the current densities"""
        t, x_n, x_p = self.t, self.x_n_edge, self.x_p_edge

        current_param = self.model.param.current_with_time

        i_cell = self.param.process_symbol(current_param).evaluate(t=t)
        np.testing.assert_array_almost_equal(self.i_s_n(t, x_n[0]), i_cell, decimal=2)
        np.testing.assert_array_almost_equal(self.i_s_n(t, x_n[-1]), 0, decimal=4)
        np.testing.assert_array_almost_equal(self.i_s_p(t, x_p[-1]), i_cell, decimal=3)
        np.testing.assert_array_almost_equal(self.i_s_p(t, x_p[0]), 0, decimal=4)

    def test_all(self):
        self.test_conservation()
        self.test_current_density_boundaries()
        # Skip average current test if capacitance is used, since average interfacial
        # current density will be affected slightly by capacitance effects
        if self.model.options["surface form"] != "differential":
            self.test_interfacial_current_average()


class VelocityTests(BaseOutputTest):
    def __init__(self, model, param, disc, solution, operating_condition):
        super().__init__(model, param, disc, solution, operating_condition)

        self.v_box = solution["Volume-averaged velocity"]
        self.i_e = solution["Electrolyte current density"]
        self.dVbox_dz = solution["Transverse volume-averaged acceleration"]

    def test_velocity_boundaries(self):
        """Test the boundary values of the current densities"""
        L_x = self.x_edge[-1]
        np.testing.assert_array_almost_equal(self.v_box(self.t, 0), 0, decimal=4)
        np.testing.assert_array_almost_equal(self.v_box(self.t, L_x), 0, decimal=4)

    def test_vertical_velocity(self):
        """Test the boundary values of the current densities"""
        L_x = self.x_edge[-1]
        np.testing.assert_array_equal(self.dVbox_dz(self.t, 0), 0)
        np.testing.assert_array_less(self.dVbox_dz(self.t, 0.5 * L_x), 0)
        np.testing.assert_array_equal(self.dVbox_dz(self.t, L_x), 0)

    def test_velocity_vs_current(self):
        """Test the boundary values of the current densities"""
        t, x_n, x_p = self.t, self.x_n, self.x_p

        beta_n = self.model.param.beta_n
        beta_n = self.param.evaluate(beta_n)
        beta_p = self.model.param.beta_p
        beta_p = self.param.evaluate(beta_p)

        np.testing.assert_array_almost_equal(
            self.v_box(t, x_n), beta_n * self.i_e(t, x_n)
        )
        np.testing.assert_array_almost_equal(
            self.v_box(t, x_p), beta_p * self.i_e(t, x_p)
        )

    def test_all(self):
        self.test_velocity_boundaries()
        self.test_vertical_velocity()
        self.test_velocity_vs_current()


class DegradationTests(BaseOutputTest):
    def __init__(self, model, param, disc, solution, operating_condition):
        super().__init__(model, param, disc, solution, operating_condition)

        self.LAM_ne = solution["Loss of Active Material in negative electrode [%]"]
        self.LAM_pe = solution["Loss of Active Material in positive electrode [%]"]
        self.LLI = solution["Loss of Lithium Inventory [%]"]
        self.n_Li_lost = solution["Total lithium lost [mol]"]
        self.n_Li_lost_rxn = solution["Total lithium lost to side reactions [mol]"]

    def test_degradation_modes(self):
        """Test degradation modes are between 0 and 100%"""
        np.testing.assert_array_less(-1e-3, self.LLI(self.t))
        np.testing.assert_array_less(-1e-3, self.LAM_ne(self.t))
        np.testing.assert_array_less(-1e-3, self.LAM_pe(self.t))
        np.testing.assert_array_less(self.LLI(self.t), 100)
        np.testing.assert_array_less(self.LAM_ne(self.t), 100)
        np.testing.assert_array_less(self.LAM_pe(self.t), 100)

    def test_lithium_lost(self):
        """Test the two ways of measuring lithium lost give the same value"""
        np.testing.assert_array_almost_equal(
            self.n_Li_lost(self.t), self.n_Li_lost_rxn(self.t), decimal=3
        )

    def test_all(self):
        self.test_degradation_modes()
        self.test_lithium_lost()<|MERGE_RESOLUTION|>--- conflicted
+++ resolved
@@ -328,15 +328,10 @@
         self.c_s_tot = (
             self.c_s_n_tot(self.solution.t)
             + self.c_s_p_tot(self.solution.t)
-<<<<<<< HEAD
-            + self.Q_SEI_n_av(self.solution.t)
-            + self.Q_SEI_p_av(self.solution.t)
-=======
             + self.c_SEI_n_tot(self.solution.t)
             + self.c_SEI_p_tot(self.solution.t)
             + self.c_Li_n_tot(self.solution.t)
             + self.c_Li_p_tot(self.solution.t)
->>>>>>> 3de46154
         )
         diff = (self.c_s_tot[1:] - self.c_s_tot[:-1]) / self.c_s_tot[:-1]
         if "profile" in self.model.options["particle"]:
