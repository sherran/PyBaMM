#
# Tests for the electrode-electrolyte interface equations
#
from __future__ import absolute_import, division
from __future__ import print_function, unicode_literals
import pybamm
from tests import shared

import unittest
import numpy as np


class TestHomogeneousReaction(unittest.TestCase):
    def test_set_parameters(self):
        param = pybamm.ParameterValues(
            "input/parameters/lithium-ion/parameters/LCO.csv"
        )
        rxn = pybamm.interface.homogeneous_reaction()

        processed_rxn = param.process_symbol(rxn)

        # rxn (a concatenation of functions of scalars and parameters) should get
        # discretised to a concantenation of functions of scalars
        self.assertIsInstance(processed_rxn, pybamm.Concatenation)
        self.assertFalse(
            any(
                [
                    isinstance(x, pybamm.Parameter)
                    for x in processed_rxn.children[0].pre_order()
                ]
            )
        )
        self.assertFalse(
            any(
                [
                    isinstance(x, pybamm.Parameter)
                    for x in processed_rxn.children[2].pre_order()
                ]
            )
        )
        self.assertIsInstance(processed_rxn.children[1], pybamm.Scalar)
        self.assertEqual(processed_rxn.children[0].domain, ["negative electrode"])
        self.assertEqual(processed_rxn.children[1].domain, ["separator"])
        self.assertEqual(processed_rxn.children[2].domain, ["positive electrode"])

        # test values
        ln = param.process_symbol(pybamm.standard_parameters.ln)
        lp = param.process_symbol(pybamm.standard_parameters.lp)
        self.assertEqual(processed_rxn.children[0].evaluate() * ln.evaluate(), 1)
        self.assertEqual(processed_rxn.children[2].evaluate() * lp.evaluate(), -1)

    def test_discretisation(self):
<<<<<<< HEAD
        defaults = shared.TestDefaults1DMacro()
        disc = pybamm.Discretisation(defaults.mesh, defaults.spatial_methods)
=======
        param = pybamm.ParameterValues(
            "input/parameters/lithium-ion/parameters/LCO.csv"
        )
        mesh = shared.TestDefaults1DMacro().mesh
        disc = pybamm.BaseDiscretisation(mesh)
>>>>>>> 5701d100

        rxn = pybamm.interface.homogeneous_reaction()

        param_rxn = param.process_symbol(rxn)
        processed_rxn = disc.process_symbol(param_rxn)

        whole_cell = ["negative electrode", "separator", "positive electrode"]

        combined_submeshes = disc.mesh.combine_submeshes(*whole_cell)
        # processed_rxn should be a vector with the right shape
        self.assertIsInstance(processed_rxn, pybamm.Vector)
        self.assertEqual(processed_rxn.shape, combined_submeshes.nodes.shape)


class TestButlerVolmerLeadAcid(unittest.TestCase):
    def setUp(self):
        self.cn = pybamm.Variable("concentration", domain=["negative electrode"])
        self.cs = pybamm.Variable("concentration", domain=["separator"])
        self.cp = pybamm.Variable("concentration", domain=["positive electrode"])
        self.c = pybamm.Concatenation(self.cn, self.cs, self.cp)
        self.phin = pybamm.Variable(
            "potential difference", domain=["negative electrode"]
        )
        self.phis = pybamm.Variable("potential difference", domain=["separator"])
        self.phip = pybamm.Variable(
            "potential difference", domain=["positive electrode"]
        )
        self.phi = pybamm.Concatenation(self.phin, self.phis, self.phip)

    def tearDown(self):
        del self.cn
        del self.cs
        del self.cp
        del self.c
        del self.phin
        del self.phis
        del self.phip
        del self.phi

    def test_creation(self):
        # negative electrode passes, returns Multiplication
        bv = pybamm.interface.butler_volmer_lead_acid(self.cn, self.phin)
        self.assertIsInstance(bv, pybamm.Multiplication)
        self.assertEqual(bv.domain, ["negative electrode"])

        # positive electrode passes, returns Multiplication
        bv = pybamm.interface.butler_volmer_lead_acid(self.cp, self.phip)
        self.assertIsInstance(bv, pybamm.Multiplication)
        self.assertEqual(bv.domain, ["positive electrode"])

        # whole cell domain passes, returns concatenation
        bv = pybamm.interface.butler_volmer_lead_acid(self.c, self.phi)
        self.assertIsInstance(bv, pybamm.Concatenation)
        self.assertEqual(
            bv.domain, ["negative electrode", "separator", "positive electrode"]
        )

        # c and phi without domain, domain gets input
        c = pybamm.Variable("concentration", domain=[])
        phi = pybamm.Variable("potential", domain=[])
        bv = pybamm.interface.butler_volmer_lead_acid(
            c, phi, domain=["negative electrode"]
        )
        self.assertIsInstance(bv, pybamm.Multiplication)
        self.assertEqual(bv.domain, [])

    def test_failure(self):
        # domain that doesn't exist
        with self.assertRaises(pybamm.DomainError):
            pybamm.interface.butler_volmer_lead_acid(
                None, None, domain=["not a domain"]
            )
        # no domain
        c = pybamm.Variable("concentration", domain=[])
        phi = pybamm.Variable("potential", domain=[])
        with self.assertRaises(ValueError):
            pybamm.interface.butler_volmer_lead_acid(c, phi)
        # mismatched domains
        with self.assertRaises(pybamm.DomainError):
            pybamm.interface.butler_volmer_lead_acid(self.cn, self.phip)
        # c, phi not concatenations with domain as whole domain
        whole_cell = ["negative electrode", "separator", "positive electrode"]
        c = pybamm.Variable("concentration", domain=whole_cell)
        phi = pybamm.Variable("potential", domain=whole_cell)
        with self.assertRaises(ValueError):
            pybamm.interface.butler_volmer_lead_acid(c, phi, whole_cell)

    def test_set_parameters(self):
        bv = pybamm.interface.butler_volmer_lead_acid(self.c, self.phi)
        param = pybamm.ParameterValues(
            "input/parameters/lead-acid/default.csv", {"current scale": 1}
        )
        proc_bv = param.process_symbol(bv)
        [self.assertNotIsInstance(x, pybamm.Parameter) for x in proc_bv.pre_order()]

    def test_discretisation(self):
        bv_n = pybamm.interface.butler_volmer_lead_acid(self.cn, self.phin)
        bv_p = pybamm.interface.butler_volmer_lead_acid(self.cp, self.phip)

        # process parameters
        param = pybamm.ParameterValues(
            "input/parameters/lead-acid/default.csv", {"current scale": 1}
        )
        param_bv_n = param.process_symbol(bv_n)
        param_bv_p = param.process_symbol(bv_p)

        # discretise
        mesh = shared.TestDefaults1DMacro().mesh
        disc = pybamm.BaseDiscretisation(mesh)
        y_slices = disc.get_variable_slices([self.cn, self.cp, self.phin, self.phip])
        processed_bv_n = disc.process_symbol(param_bv_n, y_slices)
        processed_bv_p = disc.process_symbol(param_bv_p, y_slices)

        submesh = np.concatenate(
            [mesh["negative electrode"].nodes, mesh["positive electrode"].nodes]
        )
        y = np.concatenate([submesh ** 2, submesh ** 3, -submesh])

        # should evaluate to vectors with the right shape
        self.assertEqual(
            processed_bv_n.evaluate(None, y).shape,
            mesh["negative electrode"].nodes.shape,
        )
        self.assertEqual(
            processed_bv_p.evaluate(None, y).shape,
            mesh["positive electrode"].nodes.shape,
        )

    @unittest.skip("needs smarter domain concatenation")
    def test_discretisation_whole(self):
        bv_whole = pybamm.interface.butler_volmer_lead_acid(self.c, self.phi)

        # process parameters
        param = pybamm.ParameterValues(
            "input/parameters/lead-acid/default.csv", {"current scale": 1}
        )
        param_bv_whole = param.process_symbol(bv_whole)

        # discretise
        mesh = shared.TestDefaults1DMacro().mesh
        disc = pybamm.BaseDiscretisation(mesh)
        y_slices = disc.get_variable_slices([self.cn, self.cp, self.phin, self.phip])
        processed_bv_whole = disc.process_symbol(param_bv_whole, y_slices)

        # test
        submesh = np.concatenate(
            [mesh["negative electrode"].nodes, mesh["positive electrode"].nodes]
        )
        y = np.concatenate([submesh ** 2, submesh ** 3, -submesh])
        whole_cell = ["negative electrode", "separator", "positive electrode"]
        combined_submeshes = disc.mesh.combine_submeshes(*whole_cell)
        self.assertEqual(
            processed_bv_whole.evaluate(None, y).shape, combined_submeshes.nodes.shape
        )


class TestExchangeCurrentDensity(unittest.TestCase):
    def setUp(self):
        self.cn = pybamm.Variable("concentration", domain=["negative electrode"])
        self.cs = pybamm.Variable("concentration", domain=["separator"])
        self.cp = pybamm.Variable("concentration", domain=["positive electrode"])
        self.c = pybamm.Concatenation(self.cn, self.cs, self.cp)

    def tearDown(self):
        del self.cn
        del self.cs
        del self.cp
        del self.c

    def test_creation(self):
        # Concentration without domain passes
        c = pybamm.Variable("c")
        pybamm.interface.exchange_current_density(c, ["negative electrode"])
        pybamm.interface.exchange_current_density(c, ["positive electrode"])

        # Concentration with correct domain passes
        j0n = pybamm.interface.exchange_current_density(self.cn)
        j0p = pybamm.interface.exchange_current_density(self.cp)
        self.assertEqual(j0n.domain, ["negative electrode"])
        self.assertEqual(j0p.domain, ["positive electrode"])

        # Concentration with wrong domain fails
        with self.assertRaises(pybamm.DomainError):
            pybamm.interface.exchange_current_density(self.cp, ["negative electrode"])
        with self.assertRaises(pybamm.DomainError):
            pybamm.interface.exchange_current_density(self.cn, ["positive electrode"])
        c = pybamm.Variable("concentration", domain=[])
        with self.assertRaises(ValueError):
            pybamm.interface.exchange_current_density(c)

    def test_failure(self):
        with self.assertRaises(pybamm.DomainError):
            pybamm.interface.exchange_current_density(None, ["not a domain"])

    def test_set_parameters(self):
        param = pybamm.ParameterValues(
            "input/parameters/lead-acid/default.csv", {"current scale": 1}
        )
        j0n = pybamm.interface.exchange_current_density(self.cn)
        j0p = pybamm.interface.exchange_current_density(self.cp)
        proc_j0n = param.process_symbol(j0n)
        proc_j0p = param.process_symbol(j0p)
        [self.assertNotIsInstance(x, pybamm.Parameter) for x in proc_j0n.pre_order()]
        [self.assertNotIsInstance(x, pybamm.Parameter) for x in proc_j0p.pre_order()]

    def test_discretisation(self):
        # create exchange-current densities
        j0n = pybamm.interface.exchange_current_density(self.cn)
        j0p = pybamm.interface.exchange_current_density(self.cp)

        # process parameters
        param = pybamm.ParameterValues(
            "input/parameters/lead-acid/default.csv", {"current scale": 1}
        )
        param_j0n = param.process_symbol(j0n)
        param_j0p = param.process_symbol(j0p)

        # discretise
        mesh = shared.TestDefaults1DMacro().mesh
        disc = pybamm.BaseDiscretisation(mesh)
        y_slices = disc.get_variable_slices([self.cn, self.cp])
        processed_j0n = disc.process_symbol(param_j0n, y_slices)
        processed_j0p = disc.process_symbol(param_j0p, y_slices)

        submesh = np.concatenate(
            [mesh["negative electrode"].nodes, mesh["positive electrode"].nodes]
        )
        y = submesh ** 2
        # should evaluate to vectors with the right shape
        self.assertEqual(
            processed_j0n.evaluate(y=y).shape, mesh["negative electrode"].nodes.shape
        )
        self.assertEqual(
            processed_j0p.evaluate(y=y).shape, mesh["positive electrode"].nodes.shape
        )


if __name__ == "__main__":
    print("Add -v for more debug output")
    import sys

    if "-v" in sys.argv:
        debug = True
    unittest.main()<|MERGE_RESOLUTION|>--- conflicted
+++ resolved
@@ -50,16 +50,11 @@
         self.assertEqual(processed_rxn.children[2].evaluate() * lp.evaluate(), -1)
 
     def test_discretisation(self):
-<<<<<<< HEAD
+        param = pybamm.ParameterValues(
+            "input/parameters/lithium-ion/parameters/LCO.csv"
+        )
         defaults = shared.TestDefaults1DMacro()
         disc = pybamm.Discretisation(defaults.mesh, defaults.spatial_methods)
-=======
-        param = pybamm.ParameterValues(
-            "input/parameters/lithium-ion/parameters/LCO.csv"
-        )
-        mesh = shared.TestDefaults1DMacro().mesh
-        disc = pybamm.BaseDiscretisation(mesh)
->>>>>>> 5701d100
 
         rxn = pybamm.interface.homogeneous_reaction()
 
@@ -167,11 +162,13 @@
         param_bv_p = param.process_symbol(bv_p)
 
         # discretise
-        mesh = shared.TestDefaults1DMacro().mesh
-        disc = pybamm.BaseDiscretisation(mesh)
-        y_slices = disc.get_variable_slices([self.cn, self.cp, self.phin, self.phip])
-        processed_bv_n = disc.process_symbol(param_bv_n, y_slices)
-        processed_bv_p = disc.process_symbol(param_bv_p, y_slices)
+        defaults = shared.TestDefaults1DMacro()
+        disc = pybamm.Discretisation(defaults.mesh, defaults.spatial_methods)
+        mesh = disc.mesh
+        disc._variables = [self.cn, self.cp, self.phin, self.phip]
+        disc.set_variable_slices()
+        processed_bv_n = disc.process_symbol(param_bv_n)
+        processed_bv_p = disc.process_symbol(param_bv_p)
 
         submesh = np.concatenate(
             [mesh["negative electrode"].nodes, mesh["positive electrode"].nodes]
@@ -199,10 +196,13 @@
         param_bv_whole = param.process_symbol(bv_whole)
 
         # discretise
-        mesh = shared.TestDefaults1DMacro().mesh
-        disc = pybamm.BaseDiscretisation(mesh)
-        y_slices = disc.get_variable_slices([self.cn, self.cp, self.phin, self.phip])
-        processed_bv_whole = disc.process_symbol(param_bv_whole, y_slices)
+        defaults = shared.TestDefaults1DMacro()
+        disc = pybamm.Discretisation(defaults.mesh, defaults.spatial_methods)
+        mesh = disc.mesh
+
+        disc._variables = [self.cn, self.cp, self.phin, self.phip]
+        disc.set_variable_slices()
+        processed_bv_whole = disc.process_symbol(param_bv_whole)
 
         # test
         submesh = np.concatenate(
@@ -278,11 +278,14 @@
         param_j0p = param.process_symbol(j0p)
 
         # discretise
-        mesh = shared.TestDefaults1DMacro().mesh
-        disc = pybamm.BaseDiscretisation(mesh)
-        y_slices = disc.get_variable_slices([self.cn, self.cp])
-        processed_j0n = disc.process_symbol(param_j0n, y_slices)
-        processed_j0p = disc.process_symbol(param_j0p, y_slices)
+        defaults = shared.TestDefaults1DMacro()
+        disc = pybamm.Discretisation(defaults.mesh, defaults.spatial_methods)
+        mesh = disc.mesh
+
+        disc._variables = [self.cn, self.cp]
+        disc.set_variable_slices()
+        processed_j0n = disc.process_symbol(param_j0n)
+        processed_j0p = disc.process_symbol(param_j0p)
 
         submesh = np.concatenate(
             [mesh["negative electrode"].nodes, mesh["positive electrode"].nodes]
