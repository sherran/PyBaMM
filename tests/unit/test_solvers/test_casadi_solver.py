#
# Tests for the Casadi Solver class
#
import pybamm
import unittest
import numpy as np
from tests import get_mesh_for_testing, get_discretisation_for_testing
from scipy.sparse import eye


class TestCasadiSolver(unittest.TestCase):
    def test_bad_mode(self):
        with self.assertRaisesRegex(ValueError, "invalid mode"):
            pybamm.CasadiSolver(mode="bad mode")

    def test_model_solver(self):
        # Create model
        model = pybamm.BaseModel()
        var = pybamm.Variable("var")
        model.rhs = {var: 0.1 * var}
        model.initial_conditions = {var: 1}
        # No need to set parameters; can use base discretisation (no spatial operators)

        # create discretisation
        disc = pybamm.Discretisation()
        model_disc = disc.process_model(model, inplace=False)
        # Solve
        solver = pybamm.CasadiSolver(mode="fast", rtol=1e-8, atol=1e-8)
        t_eval = np.linspace(0, 1, 100)
        solution = solver.solve(model_disc, t_eval)
        np.testing.assert_array_equal(solution.t, t_eval)
        np.testing.assert_array_almost_equal(
            solution.y[0], np.exp(0.1 * solution.t), decimal=5
        )

        # Safe mode (enforce events that won't be triggered)
        model.events = [pybamm.Event("an event", var + 1)]
        disc.process_model(model)
        solver = pybamm.CasadiSolver(rtol=1e-8, atol=1e-8)
        t_eval = np.linspace(0, 1, 100)
        solution = solver.solve(model, t_eval)
        np.testing.assert_array_equal(solution.t, t_eval)
        np.testing.assert_array_almost_equal(
            solution.y[0], np.exp(0.1 * solution.t), decimal=5
        )

    def test_model_solver_python(self):
        # Create model
        pybamm.set_logging_level("ERROR")
        model = pybamm.BaseModel()
        model.convert_to_format = "python"
        var = pybamm.Variable("var")
        model.rhs = {var: 0.1 * var}
        model.initial_conditions = {var: 1}
        # No need to set parameters; can use base discretisation (no spatial operators)

        # create discretisation
        disc = pybamm.Discretisation()
        disc.process_model(model)
        # Solve
        solver = pybamm.CasadiSolver(mode="fast", rtol=1e-8, atol=1e-8)
        t_eval = np.linspace(0, 1, 100)
        solution = solver.solve(model, t_eval)
        np.testing.assert_array_equal(solution.t, t_eval)
        np.testing.assert_array_almost_equal(
            solution.y[0], np.exp(0.1 * solution.t), decimal=5
        )
        pybamm.set_logging_level("WARNING")

    def test_model_solver_failure(self):
        # Create model
        model = pybamm.BaseModel()
        var = pybamm.Variable("var")
        model.rhs = {var: -pybamm.sqrt(var)}
        model.initial_conditions = {var: 1}
        # add events so that safe mode is used (won't be triggered)
        model.events = [pybamm.Event("10", var - 10)]
        # No need to set parameters; can use base discretisation (no spatial operators)

        # create discretisation
        disc = pybamm.Discretisation()
        model_disc = disc.process_model(model, inplace=False)

        solver = pybamm.CasadiSolver(extra_options_call={"regularity_check": False})
        solver_old = pybamm.CasadiSolver(
            mode="old safe", extra_options_call={"regularity_check": False}
        )
        # Solve with failure at t=2
        t_eval = np.linspace(0, 20, 100)
        with self.assertRaises(pybamm.SolverError):
<<<<<<< HEAD
            solver.solve(model_disc, t_eval)
=======
            solver.solve(model, t_eval)
        with self.assertRaises(pybamm.SolverError):
            solver_old.solve(model, t_eval)
>>>>>>> 6852e0e5
        # Solve with failure at t=0
        model.initial_conditions = {var: 0}
        model_disc = disc.process_model(model, inplace=False)
        t_eval = np.linspace(0, 20, 100)
        with self.assertRaises(pybamm.SolverError):
            solver.solve(model_disc, t_eval)

    def test_model_solver_events(self):
        # Create model
        model = pybamm.BaseModel()
        whole_cell = ["negative electrode", "separator", "positive electrode"]
        var1 = pybamm.Variable("var1", domain=whole_cell)
        var2 = pybamm.Variable("var2", domain=whole_cell)
        model.rhs = {var1: 0.1 * var1}
        model.algebraic = {var2: 2 * var1 - var2}
        model.initial_conditions = {var1: 1, var2: 2}
        model.events = [
            pybamm.Event("var1 = 1.5", pybamm.min(var1 - 1.5)),
            pybamm.Event("var2 = 2.5", pybamm.min(var2 - 2.5)),
        ]
        disc = get_discretisation_for_testing()
        disc.process_model(model)

        # Solve using "safe" mode
        solver = pybamm.CasadiSolver(mode="safe", rtol=1e-8, atol=1e-8)
        t_eval = np.linspace(0, 5, 100)
        solution = solver.solve(model, t_eval)
        np.testing.assert_array_less(solution.y[0], 1.5)
        np.testing.assert_array_less(solution.y[-1], 2.5)
        np.testing.assert_array_almost_equal(
            solution.y[0], np.exp(0.1 * solution.t), decimal=5
        )
        np.testing.assert_array_almost_equal(
            solution.y[-1], 2 * np.exp(0.1 * solution.t), decimal=5
        )

        # Solve using "safe" mode with debug off
        pybamm.settings.debug_mode = False
        solver = pybamm.CasadiSolver(mode="safe", rtol=1e-8, atol=1e-8, dt_max=1)
        t_eval = np.linspace(0, 5, 100)
        solution = solver.solve(model, t_eval)
        np.testing.assert_array_less(solution.y[0], 1.5)
        np.testing.assert_array_less(solution.y[-1], 2.5)
        np.testing.assert_array_almost_equal(
            solution.y[0], np.exp(0.1 * solution.t), decimal=5
        )
        np.testing.assert_array_almost_equal(
            solution.y[-1], 2 * np.exp(0.1 * solution.t), decimal=5
        )
        pybamm.settings.debug_mode = True

        # Solve using "old safe" mode
        solver = pybamm.CasadiSolver(mode="old safe", rtol=1e-8, atol=1e-8)
        t_eval = np.linspace(0, 5, 100)
        solution = solver.solve(model, t_eval)
        np.testing.assert_array_less(solution.y[0], 1.5)
        np.testing.assert_array_less(solution.y[-1], 2.5)
        np.testing.assert_array_almost_equal(
            solution.y[0], np.exp(0.1 * solution.t), decimal=5
        )
        np.testing.assert_array_almost_equal(
            solution.y[-1], 2 * np.exp(0.1 * solution.t), decimal=5
        )

        # Test when an event returns nan
        model = pybamm.BaseModel()
        var = pybamm.Variable("var")
        model.rhs = {var: 0.1 * var}
        model.initial_conditions = {var: 1}
        model.events = [
            pybamm.Event("event", var - 1.02),
<<<<<<< HEAD
            pybamm.Event("sqrt event", pybamm.sqrt(1.01 - var)),
=======
            pybamm.Event("sqrt event", pybamm.sqrt(1.0199 - var)),
>>>>>>> 6852e0e5
        ]
        disc = pybamm.Discretisation()
        disc.process_model(model)
        solver = pybamm.CasadiSolver(rtol=1e-8, atol=1e-8)
<<<<<<< HEAD
        # test integrate doensn't fail when debug mode is off
        pybamm.settings.debug_mode = False
        solution = solver.solve(model, t_eval)
        pybamm.settings.debug_mode = True
=======
        solution = solver.solve(model, t_eval)
>>>>>>> 6852e0e5
        np.testing.assert_array_less(solution.y[0], 1.02)

    def test_model_step(self):
        # Create model
        model = pybamm.BaseModel()
        domain = ["negative electrode", "separator", "positive electrode"]
        var = pybamm.Variable("var", domain=domain)
        model.rhs = {var: 0.1 * var}
        model.initial_conditions = {var: 1}
        # No need to set parameters; can use base discretisation (no spatial operators)

        # create discretisation
        mesh = get_mesh_for_testing()
        spatial_methods = {"macroscale": pybamm.FiniteVolume()}
        disc = pybamm.Discretisation(mesh, spatial_methods)
        disc.process_model(model)

        solver = pybamm.CasadiSolver(rtol=1e-8, atol=1e-8)

        # Step once
        dt = 1
        step_sol = solver.step(None, model, dt)
        np.testing.assert_array_equal(step_sol.t, [0, dt])
        np.testing.assert_array_almost_equal(step_sol.y[0], np.exp(0.1 * step_sol.t))

        # Step again (return 5 points)
        step_sol_2 = solver.step(step_sol, model, dt, npts=5)
        np.testing.assert_array_equal(
            step_sol_2.t, np.concatenate([np.array([0]), np.linspace(dt, 2 * dt, 5)])
        )
        np.testing.assert_array_almost_equal(
            step_sol_2.y[0], np.exp(0.1 * step_sol_2.t)
        )

        # Check steps give same solution as solve
        t_eval = step_sol.t
        solution = solver.solve(model, t_eval)
        np.testing.assert_array_almost_equal(solution.y[0], step_sol.y[0])

    def test_model_step_with_input(self):
        # Create model
        model = pybamm.BaseModel()
        var = pybamm.Variable("var")
        a = pybamm.InputParameter("a")
        model.rhs = {var: a * var}
        model.initial_conditions = {var: 1}
        model.variables = {"a": a}
        # No need to set parameters; can use base discretisation (no spatial operators)

        # create discretisation
        disc = pybamm.Discretisation()
        disc.process_model(model)

        solver = pybamm.CasadiSolver(rtol=1e-8, atol=1e-8)

        # Step with an input
        dt = 0.1
        step_sol = solver.step(None, model, dt, npts=5, inputs={"a": 0.1})
        np.testing.assert_array_equal(step_sol.t, np.linspace(0, dt, 5))
        np.testing.assert_allclose(step_sol.y[0], np.exp(0.1 * step_sol.t))

        # Step again with different inputs
        step_sol_2 = solver.step(step_sol, model, dt, npts=5, inputs={"a": -1})
        np.testing.assert_array_equal(step_sol_2.t, np.linspace(0, 2 * dt, 9))
        np.testing.assert_array_equal(
            step_sol_2["a"].entries, np.array([0.1, 0.1, 0.1, 0.1, 0.1, -1, -1, -1, -1])
        )
        np.testing.assert_allclose(
            step_sol_2.y[0],
            np.concatenate(
                [
                    np.exp(0.1 * step_sol.t[:5]),
                    np.exp(0.1 * step_sol.t[4]) * np.exp(-(step_sol.t[5:] - dt)),
                ]
            ),
        )

    def test_model_step_events(self):
        # Create model
        model = pybamm.BaseModel()
        var1 = pybamm.Variable("var1")
        var2 = pybamm.Variable("var2")
        model.rhs = {var1: 0.1 * var1}
        model.algebraic = {var2: 2 * var1 - var2}
        model.initial_conditions = {var1: 1, var2: 2}
        model.events = [
            pybamm.Event("var1 = 1.5", pybamm.min(var1 - 1.5)),
            pybamm.Event("var2 = 2.5", pybamm.min(var2 - 2.5)),
        ]
        disc = pybamm.Discretisation()
        disc.process_model(model)

        # Solve
        step_solver = pybamm.CasadiSolver(rtol=1e-8, atol=1e-8)
        dt = 0.05
        time = 0
        end_time = 5
        step_solution = None
        while time < end_time:
            step_solution = step_solver.step(step_solution, model, dt=dt, npts=10)
            time += dt
        np.testing.assert_array_less(step_solution.y[0], 1.5)
        np.testing.assert_array_less(step_solution.y[-1], 2.5001)
        np.testing.assert_array_almost_equal(
            step_solution.y[0], np.exp(0.1 * step_solution.t), decimal=5
        )
        np.testing.assert_array_almost_equal(
            step_solution.y[-1], 2 * np.exp(0.1 * step_solution.t), decimal=4
        )

    def test_model_solver_with_inputs(self):
        # Create model
        model = pybamm.BaseModel()
        domain = ["negative electrode", "separator", "positive electrode"]
        var = pybamm.Variable("var", domain=domain)
        model.rhs = {var: -pybamm.InputParameter("rate") * var}
        model.initial_conditions = {var: 1}
        model.events = [pybamm.Event("var=0.5", pybamm.min(var - 0.5))]
        # No need to set parameters; can use base discretisation (no spatial
        # operators)

        # create discretisation
        mesh = get_mesh_for_testing()
        spatial_methods = {"macroscale": pybamm.FiniteVolume()}
        disc = pybamm.Discretisation(mesh, spatial_methods)
        disc.process_model(model)
        # Solve
        solver = pybamm.CasadiSolver(rtol=1e-8, atol=1e-8)
        t_eval = np.linspace(0, 10, 100)
        solution = solver.solve(model, t_eval, inputs={"rate": 0.1})
        self.assertLess(len(solution.t), len(t_eval))
        np.testing.assert_array_equal(solution.t, t_eval[: len(solution.t)])
        np.testing.assert_allclose(solution.y[0], np.exp(-0.1 * solution.t), rtol=1e-06)

    def test_model_solver_dae_inputs_in_initial_conditions(self):
        # Create model
        model = pybamm.BaseModel()
        var1 = pybamm.Variable("var1")
        var2 = pybamm.Variable("var2")
        model.rhs = {var1: pybamm.InputParameter("rate") * var1}
        model.algebraic = {var2: var1 - var2}
        model.initial_conditions = {
            var1: pybamm.InputParameter("ic 1"),
            var2: pybamm.InputParameter("ic 2"),
        }

        # Solve
        solver = pybamm.CasadiSolver(rtol=1e-8, atol=1e-8)
        t_eval = np.linspace(0, 5, 100)
        solution = solver.solve(
            model, t_eval, inputs={"rate": -1, "ic 1": 0.1, "ic 2": 2}
        )
        np.testing.assert_array_almost_equal(
            solution.y[0], 0.1 * np.exp(-solution.t), decimal=5
        )
        np.testing.assert_array_almost_equal(
            solution.y[-1], 0.1 * np.exp(-solution.t), decimal=5
        )

        # Solve again with different initial conditions
        solution = solver.solve(
            model, t_eval, inputs={"rate": -0.1, "ic 1": 1, "ic 2": 3}
        )
        np.testing.assert_array_almost_equal(
            solution.y[0], 1 * np.exp(-0.1 * solution.t), decimal=5
        )
        np.testing.assert_array_almost_equal(
            solution.y[-1], 1 * np.exp(-0.1 * solution.t), decimal=5
        )

    def test_model_solver_with_external(self):
        # Create model
        model = pybamm.BaseModel()
        domain = ["negative electrode", "separator", "positive electrode"]
        var1 = pybamm.Variable("var1", domain=domain)
        var2 = pybamm.Variable("var2", domain=domain)
        model.rhs = {var1: -var2}
        model.initial_conditions = {var1: 1}
        model.external_variables = [var2]
        model.variables = {"var1": var1, "var2": var2}
        # No need to set parameters; can use base discretisation (no spatial
        # operators)

        # create discretisation
        mesh = get_mesh_for_testing()
        spatial_methods = {"macroscale": pybamm.FiniteVolume()}
        disc = pybamm.Discretisation(mesh, spatial_methods)
        disc.process_model(model)
        # Solve
        solver = pybamm.CasadiSolver(rtol=1e-8, atol=1e-8)
        t_eval = np.linspace(0, 10, 100)
        solution = solver.solve(model, t_eval, external_variables={"var2": 0.5})
        np.testing.assert_allclose(solution.y[0], 1 - 0.5 * solution.t, rtol=1e-06)

    def test_model_solver_with_non_identity_mass(self):
        model = pybamm.BaseModel()
        var1 = pybamm.Variable("var1", domain="negative electrode")
        var2 = pybamm.Variable("var2", domain="negative electrode")
        model.rhs = {var1: var1}
        model.algebraic = {var2: 2 * var1 - var2}
        model.initial_conditions = {var1: 1, var2: 2}
        disc = get_discretisation_for_testing()
        disc.process_model(model)

        # FV discretisation has identity mass. Manually set the mass matrix to
        # be a diag of 10s here for testing. Note that the algebraic part is all
        # zeros
        mass_matrix = 10 * model.mass_matrix.entries
        model.mass_matrix = pybamm.Matrix(mass_matrix)

        # Note that mass_matrix_inv is just the inverse of the ode block of the
        # mass matrix
        mass_matrix_inv = 0.1 * eye(int(mass_matrix.shape[0] / 2))
        model.mass_matrix_inv = pybamm.Matrix(mass_matrix_inv)

        # Solve
        solver = pybamm.CasadiSolver(rtol=1e-8, atol=1e-8)
        t_eval = np.linspace(0, 1, 100)
        solution = solver.solve(model, t_eval)
        np.testing.assert_array_equal(solution.t, t_eval)
        np.testing.assert_allclose(solution.y[0], np.exp(0.1 * solution.t))
        np.testing.assert_allclose(solution.y[-1], 2 * np.exp(0.1 * solution.t))

    def test_dae_solver_algebraic_model(self):
        model = pybamm.BaseModel()
        var = pybamm.Variable("var")
        model.algebraic = {var: var + 1}
        model.initial_conditions = {var: 0}

        disc = pybamm.Discretisation()
        disc.process_model(model)

        solver = pybamm.CasadiSolver()
        t_eval = np.linspace(0, 1)
        with self.assertRaisesRegex(
            pybamm.SolverError, "Cannot use CasadiSolver to solve algebraic model"
        ):
            solver.solve(model, t_eval)


if __name__ == "__main__":
    print("Add -v for more debug output")
    import sys

    if "-v" in sys.argv:
        debug = True
    pybamm.settings.debug_mode = True
    unittest.main()<|MERGE_RESOLUTION|>--- conflicted
+++ resolved
@@ -88,13 +88,9 @@
         # Solve with failure at t=2
         t_eval = np.linspace(0, 20, 100)
         with self.assertRaises(pybamm.SolverError):
-<<<<<<< HEAD
             solver.solve(model_disc, t_eval)
-=======
-            solver.solve(model, t_eval)
         with self.assertRaises(pybamm.SolverError):
-            solver_old.solve(model, t_eval)
->>>>>>> 6852e0e5
+            solver_old.solve(model_disc, t_eval)
         # Solve with failure at t=0
         model.initial_conditions = {var: 0}
         model_disc = disc.process_model(model, inplace=False)
@@ -166,23 +162,12 @@
         model.initial_conditions = {var: 1}
         model.events = [
             pybamm.Event("event", var - 1.02),
-<<<<<<< HEAD
-            pybamm.Event("sqrt event", pybamm.sqrt(1.01 - var)),
-=======
             pybamm.Event("sqrt event", pybamm.sqrt(1.0199 - var)),
->>>>>>> 6852e0e5
         ]
         disc = pybamm.Discretisation()
         disc.process_model(model)
         solver = pybamm.CasadiSolver(rtol=1e-8, atol=1e-8)
-<<<<<<< HEAD
-        # test integrate doensn't fail when debug mode is off
-        pybamm.settings.debug_mode = False
-        solution = solver.solve(model, t_eval)
-        pybamm.settings.debug_mode = True
-=======
-        solution = solver.solve(model, t_eval)
->>>>>>> 6852e0e5
+        solution = solver.solve(model, t_eval)
         np.testing.assert_array_less(solution.y[0], 1.02)
 
     def test_model_step(self):
