"""
Tests for the print_name.py
"""
import unittest

import pybamm


class TestPrintName(unittest.TestCase):
    def test_prettify_print_name(self):
        param = pybamm.LithiumIonParameters()
        param1 = pybamm.standard_variables
        param2 = pybamm.LeadAcidParameters()

        # Test PRINT_NAME_OVERRIDES
        self.assertEqual(param.timescale.print_name, r"\tau")

        # Test superscripts
        self.assertEqual(param.n.prim.U_ref.print_name, r"U_{n}^{ref}")
<<<<<<< HEAD
=======
        self.assertEqual(param.D_e_typ.print_name, r"D_{e}^{typ}")
>>>>>>> 7cff6ea3

        # Test subscripts
        self.assertEqual(param.p.prim.a_R.print_name, r"a_{R\,p}")

        # Test dim and dimensional
<<<<<<< HEAD
        # self.assertEqual(
        #     param.n.prim.j0_ref_dimensional.print_name, r"\hat{j0}_{n}^{ref}"
        # )
        # self.assertEqual(param.n.C_dl_dimensional.print_name, r"\hat{C}_{dl\,n}")
=======
        self.assertEqual(
            param.n.prim.j0_ref_dimensional.print_name, r"\hat{j0}_{n}^{ref}"
        )
        self.assertEqual(param.n.C_dl_dimensional.print_name, r"\hat{C}_{dl\,n}")
>>>>>>> 7cff6ea3

        # Test bar
        self.assertEqual(param1.c_e_av.print_name, r"\bar{c}_{e}")

        # Test greek letters
        self.assertEqual(param2.delta.print_name, r"\delta")

        # Test new_copy()
        a_n = param2.n.prim.a
        a_n.new_copy()

        # Test eps
        self.assertEqual(param1.eps_n.print_name, r"\epsilon_n")


if __name__ == "__main__":
    print("Add -v for more debug output")
    import sys

    if "-v" in sys.argv:
        debug = True
    pybamm.settings.debug_mode = True
    unittest.main()<|MERGE_RESOLUTION|>--- conflicted
+++ resolved
@@ -17,26 +17,16 @@
 
         # Test superscripts
         self.assertEqual(param.n.prim.U_ref.print_name, r"U_{n}^{ref}")
-<<<<<<< HEAD
-=======
         self.assertEqual(param.D_e_typ.print_name, r"D_{e}^{typ}")
->>>>>>> 7cff6ea3
 
         # Test subscripts
         self.assertEqual(param.p.prim.a_R.print_name, r"a_{R\,p}")
 
         # Test dim and dimensional
-<<<<<<< HEAD
-        # self.assertEqual(
-        #     param.n.prim.j0_ref_dimensional.print_name, r"\hat{j0}_{n}^{ref}"
-        # )
-        # self.assertEqual(param.n.C_dl_dimensional.print_name, r"\hat{C}_{dl\,n}")
-=======
         self.assertEqual(
             param.n.prim.j0_ref_dimensional.print_name, r"\hat{j0}_{n}^{ref}"
         )
         self.assertEqual(param.n.C_dl_dimensional.print_name, r"\hat{C}_{dl\,n}")
->>>>>>> 7cff6ea3
 
         # Test bar
         self.assertEqual(param1.c_e_av.print_name, r"\bar{c}_{e}")
