--- conflicted
+++ resolved
@@ -178,13 +178,8 @@
 
         # Input only
         self.assert_casadi_equal(
-<<<<<<< HEAD
-            pybamm_u1.to_casadi(casadi_t, casadi_y, casadi_ydot, casadi_us),
-            casadi_us["Input 1"],
-=======
             pybamm_u1.to_casadi(casadi_t, casadi_y, casadi_ydot, casadi_inputs),
             casadi_inputs["Input 1"],
->>>>>>> f47b4b86
         )
 
         # More complex
@@ -213,25 +208,15 @@
 
         # External only
         self.assert_casadi_equal(
-<<<<<<< HEAD
-            pybamm_u1.to_casadi(casadi_t, casadi_y, params=casadi_us),
-            casadi_us["External 1"],
-=======
             pybamm_u1.to_casadi(casadi_t, casadi_y, inputs=casadi_inputs),
             casadi_inputs["External 1"],
->>>>>>> f47b4b86
         )
 
         # More complex
         expr = pybamm_u2 + pybamm_y
         self.assert_casadi_equal(
-<<<<<<< HEAD
-            expr.to_casadi(casadi_t, casadi_y, params=casadi_us),
-            casadi_us["External 2"] + casadi_y,
-=======
             expr.to_casadi(casadi_t, casadi_y, inputs=casadi_inputs),
             casadi_inputs["External 2"] + casadi_y,
->>>>>>> f47b4b86
         )
 
     def test_errors(self):
