--- conflicted
+++ resolved
@@ -39,22 +39,14 @@
             self.base_eval, self.known_evals[solution.t[0]] = base_variable.evaluate(
                 solution.t[0],
                 solution.y[:, 0],
-<<<<<<< HEAD
-                params={name: inp[0] for name, inp in solution.inputs.items()},
-=======
                 inputs={name: inp[0] for name, inp in solution.inputs.items()},
->>>>>>> f47b4b86
                 known_evals=self.known_evals[solution.t[0]],
             )
         else:
             self.base_eval = base_variable.evaluate(
                 solution.t[0],
                 solution.y[:, 0],
-<<<<<<< HEAD
-                params={name: inp[0] for name, inp in solution.inputs.items()},
-=======
                 inputs={name: inp[0] for name, inp in solution.inputs.items()},
->>>>>>> f47b4b86
             )
 
         # handle 2D (in space) finite element variables differently
@@ -115,17 +107,10 @@
             inputs = {name: inp[idx] for name, inp in self.inputs.items()}
             if self.known_evals:
                 entries[idx], self.known_evals[t] = self.base_variable.evaluate(
-<<<<<<< HEAD
-                    t, u, params=inputs, known_evals=self.known_evals[t]
-                )
-            else:
-                entries[idx] = self.base_variable.evaluate(t, u, params=inputs)
-=======
                     t, u, inputs=inputs, known_evals=self.known_evals[t]
                 )
             else:
                 entries[idx] = self.base_variable.evaluate(t, u, inputs=inputs)
->>>>>>> f47b4b86
 
         # No discretisation provided, or variable has no domain (function of t only)
         self._interpolation_function = interp.interp1d(
@@ -146,20 +131,12 @@
             inputs = {name: inp[idx] for name, inp in self.inputs.items()}
             if self.known_evals:
                 eval_and_known_evals = self.base_variable.evaluate(
-<<<<<<< HEAD
-                    t, u, params=inputs, known_evals=self.known_evals[t]
-=======
                     t, u, inputs=inputs, known_evals=self.known_evals[t]
->>>>>>> f47b4b86
                 )
                 entries[:, idx] = eval_and_known_evals[0][:, 0]
                 self.known_evals[t] = eval_and_known_evals[1]
             else:
-<<<<<<< HEAD
-                entries[:, idx] = self.base_variable.evaluate(t, u, params=inputs)[:, 0]
-=======
                 entries[:, idx] = self.base_variable.evaluate(t, u, inputs=inputs)[:, 0]
->>>>>>> f47b4b86
 
         # Process the discretisation to get x values
         nodes = self.mesh[0].nodes
@@ -259,11 +236,7 @@
             inputs = {name: inp[idx] for name, inp in self.inputs.items()}
             if self.known_evals:
                 eval_and_known_evals = self.base_variable.evaluate(
-<<<<<<< HEAD
-                    t, u, params=inputs, known_evals=self.known_evals[t]
-=======
                     t, u, inputs=inputs, known_evals=self.known_evals[t]
->>>>>>> f47b4b86
                 )
                 entries[:, :, idx] = np.reshape(
                     eval_and_known_evals[0],
@@ -273,11 +246,7 @@
                 self.known_evals[t] = eval_and_known_evals[1]
             else:
                 entries[:, :, idx] = np.reshape(
-<<<<<<< HEAD
-                    self.base_variable.evaluate(t, u, params=inputs),
-=======
                     self.base_variable.evaluate(t, u, inputs=inputs),
->>>>>>> f47b4b86
                     [first_dim_size, second_dim_size],
                     order="F",
                 )
@@ -306,11 +275,7 @@
         inputs = {name: inp[0] for name, inp in self.inputs.items()}
 
         entries = np.reshape(
-<<<<<<< HEAD
-            self.base_variable.evaluate(0, self.u_sol, params=inputs), [len_y, len_z]
-=======
             self.base_variable.evaluate(0, self.u_sol, inputs=inputs), [len_y, len_z]
->>>>>>> f47b4b86
         )
 
         # assign attributes for reference
@@ -343,21 +308,13 @@
 
             if self.known_evals:
                 eval_and_known_evals = self.base_variable.evaluate(
-<<<<<<< HEAD
-                    t, u, params=inputs, known_evals=self.known_evals[t]
-=======
                     t, u, inputs=inputs, known_evals=self.known_evals[t]
->>>>>>> f47b4b86
                 )
                 entries[:, :, idx] = np.reshape(eval_and_known_evals[0], [len_y, len_z])
                 self.known_evals[t] = eval_and_known_evals[1]
             else:
                 entries[:, :, idx] = np.reshape(
-<<<<<<< HEAD
-                    self.base_variable.evaluate(t, u, params=inputs), [len_y, len_z]
-=======
                     self.base_variable.evaluate(t, u, inputs=inputs), [len_y, len_z]
->>>>>>> f47b4b86
                 )
 
         # assign attributes for reference
