#
# Simulation class
#
import pickle
import pybamm
import numpy as np
import copy
import warnings
import sys


def is_notebook():
    try:
        shell = get_ipython().__class__.__name__
        if shell == "ZMQInteractiveShell":  # pragma: no cover
            # Jupyter notebook or qtconsole
            cfg = get_ipython().config
            nb = len(cfg["InteractiveShell"].keys()) == 0
            return nb
        elif shell == "TerminalInteractiveShell":  # pragma: no cover
            return False  # Terminal running IPython
        elif shell == "Shell":  # pragma: no cover
            return True  # Google Colab notebook
        else:
            return False  # Other type (?)
    except NameError:
        return False  # Probably standard Python interpreter


def constant_current_constant_voltage_constant_power(variables):
    I = variables["Current [A]"]
    V = variables["Terminal voltage [V]"]
    s_I = pybamm.InputParameter("Current switch")
    s_V = pybamm.InputParameter("Voltage switch")
    s_P = pybamm.InputParameter("Power switch")
    n_cells = pybamm.electrical_parameters.n_cells
    return (
        s_I * (I - pybamm.InputParameter("Current input [A]"))
        + s_V * (V - pybamm.InputParameter("Voltage input [V]") / n_cells)
        + s_P * (V * I - pybamm.InputParameter("Power input [W]") / n_cells)
    )


class Simulation:
    """A Simulation class for easy building and running of PyBaMM simulations.

    Parameters
    ----------
    model : :class:`pybamm.BaseModel`
        The model to be simulated
    experiment : :class:`pybamm.Experiment` (optional)
        The experimental conditions under which to solve the model
    geometry: :class:`pybamm.Geometry` (optional)
        The geometry upon which to solve the model
    parameter_values: :class:`pybamm.ParameterValues` (optional)
        Parameters and their corresponding numerical values.
    submesh_types: dict (optional)
        A dictionary of the types of submesh to use on each subdomain
    var_pts: dict (optional)
        A dictionary of the number of points used by each spatial
        variable
    spatial_methods: dict (optional)
        A dictionary of the types of spatial method to use on each
        domain (e.g. pybamm.FiniteVolume)
    solver: :class:`pybamm.BaseSolver` (optional)
        The solver to use to solve the model.
    quick_plot_vars: list (optional)
        A list of variables to plot automatically
    C_rate: float (optional)
        The C_rate at which you would like to run a constant current
        experiment at.
    """

    def __init__(
        self,
        model,
        experiment=None,
        geometry=None,
        parameter_values=None,
        submesh_types=None,
        var_pts=None,
        spatial_methods=None,
        solver=None,
        quick_plot_vars=None,
        C_rate=None,
    ):
        self.parameter_values = parameter_values or model.default_parameter_values

        if experiment is None:
            self.operating_mode = "without experiment"
            if C_rate:
                self.C_rate = C_rate
                self._parameter_values.update(
                    {
                        "Current function [A]": self.C_rate
                        * self._parameter_values["Cell capacity [A.h]"]
                    }
                )
            self.model = model
        else:
            self.set_up_experiment(model, experiment)

        self.geometry = geometry or self.model.default_geometry
        self.submesh_types = submesh_types or self.model.default_submesh_types
        self.var_pts = var_pts or self.model.default_var_pts
        self.spatial_methods = spatial_methods or self.model.default_spatial_methods
        self.solver = solver or self.model.default_solver
        self.quick_plot_vars = quick_plot_vars

        self.reset(update_model=False)

        # ignore runtime warnings in notebooks
        if is_notebook():  # pragma: no cover
            import warnings

            warnings.filterwarnings("ignore")

    def set_up_experiment(self, model, experiment):
        """
        Set up a simulation to run with an experiment. This creates a dictionary of
        inputs (current/voltage/power, running time, stopping condition) for each
        operating condition in the experiment. The model will then be solved by
        integrating the model successively with each group of inputs, one group at a
        time.
        """
        self.operating_mode = "with experiment"
        self.model = model.new_copy(
            options={
                **model.options,
                "operating mode": constant_current_constant_voltage_constant_power,
            }
        )
        if not isinstance(experiment, pybamm.Experiment):
            raise TypeError("experiment must be a pybamm `Experiment` instance")
        # Save the experiment
        self.experiment = experiment
        # Update parameter values with experiment parameters
        self._parameter_values.update(experiment.parameters)
        # Create a new submodel for each set of operating conditions and update
        # parameters and events accordingly
        self._experiment_inputs = []
        self._experiment_times = []
        for op, events in zip(experiment.operating_conditions, experiment.events):
            if op[1] in ["A", "C"]:
                # Update inputs for constant current
                if op[1] == "A":
                    I = op[0]
                else:
                    # Scale C-rate with capacity to obtain current
                    capacity = self._parameter_values["Cell capacity [A.h]"]
                    I = op[0] * capacity
                operating_inputs = {
                    "Current switch": 1,
                    "Voltage switch": 0,
                    "Power switch": 0,
                    "Current input [A]": I,
                    "Voltage input [V]": 0,  # doesn't matter
                    "Power input [W]": 0,  # doesn't matter
                }
            elif op[1] == "V":
                # Update inputs for constant voltage
                V = op[0]
                operating_inputs = {
                    "Current switch": 0,
                    "Voltage switch": 1,
                    "Power switch": 0,
                    "Current input [A]": 0,  # doesn't matter
                    "Voltage input [V]": V,
                    "Power input [W]": 0,  # doesn't matter
                }
            elif op[1] == "W":
                # Update inputs for constant power
                P = op[0]
                operating_inputs = {
                    "Current switch": 0,
                    "Voltage switch": 0,
                    "Power switch": 1,
                    "Current input [A]": 0,  # doesn't matter
                    "Voltage input [V]": 0,  # doesn't matter
                    "Power input [W]": P,
                }
            # Update period
            operating_inputs["period"] = op[3]
            # Update events
            if events is None:
                # make current and voltage values that won't be hit
                operating_inputs.update(
                    {"Current cut-off [A]": -1e10, "Voltage cut-off [V]": -1e10}
                )
            elif events[1] in ["A", "C"]:
                # update current cut-off, make voltage a value that won't be hit
                if events[1] == "A":
                    I = events[0]
                else:
                    # Scale C-rate with capacity to obtain current
                    capacity = self._parameter_values["Cell capacity [A.h]"]
                    I = events[0] * capacity
                operating_inputs.update(
                    {"Current cut-off [A]": I, "Voltage cut-off [V]": -1e10}
                )
            elif events[1] == "V":
                # update voltage cut-off, make current a value that won't be hit
                V = events[0]
                operating_inputs.update(
                    {"Current cut-off [A]": -1e10, "Voltage cut-off [V]": V}
                )

            self._experiment_inputs.append(operating_inputs)
            # Add time to the experiment times
            dt = op[2]
            if dt is None:
                # max simulation time: 1 week
                dt = 7 * 24 * 3600
            self._experiment_times.append(dt)

        # add current and voltage events to the model
        # current events both negative and positive to catch specification
        n_cells = pybamm.electrical_parameters.n_cells
        self.model.events.extend(
            [
                pybamm.Event(
                    "Current cut-off (positive) [A] [experiment]",
                    self.model.variables["Current [A]"]
                    - abs(pybamm.InputParameter("Current cut-off [A]")),
                ),
                pybamm.Event(
                    "Current cut-off (negative) [A] [experiment]",
                    self.model.variables["Current [A]"]
                    + abs(pybamm.InputParameter("Current cut-off [A]")),
                ),
                pybamm.Event(
                    "Voltage cut-off [V] [experiment]",
                    self.model.variables["Terminal voltage [V]"]
                    - pybamm.InputParameter("Voltage cut-off [V]") / n_cells,
                ),
            ]
        )

    def set_defaults(self):
        """
        A method to set all the simulation specs to default values for the
        supplied model.
        """
        self.geometry = self._model.default_geometry
        self.parameter_values = self._model.default_parameter_values
        self.submesh_types = self._model.default_submesh_types
        self.var_pts = self._model.default_var_pts
        self.spatial_methods = self._model.default_spatial_methods
        self.solver = self._model.default_solver
        self.quick_plot_vars = None

    def reset(self, update_model=True):
        """
        A method to reset a simulation back to its unprocessed state.
        """
        if update_model:
            self.model = self.model.new_copy(self._model_options)
        self.geometry = copy.deepcopy(self._unprocessed_geometry)
        self._model_with_set_params = None
        self._built_model = None
        self._mesh = None
        self._disc = None
        self._solution = None

    def set_parameters(self):
        """
        A method to set the parameters in the model and the associated geometry. If
        the model has already been built or solved then this will first reset to the
        unprocessed state and then set the parameter values.
        """

        if self.model_with_set_params:
            return None

<<<<<<< HEAD
        if self._parameter_values._dict_items == {1: 1}:
=======
        if self._parameter_values._dict_items == {}:
            # Don't process if parameter values is empty
>>>>>>> 514d49ba
            self._model_with_set_params = self._model
        else:
            self._model_with_set_params = self._parameter_values.process_model(
                self._model, inplace=True
            )
            self._parameter_values.process_geometry(self._geometry)

    def build(self, check_model=True):
        """
        A method to build the model into a system of matrices and vectors suitable for
        performing numerical computations. If the model has already been built or
        solved then this function will have no effect. If you want to rebuild,
        first use "reset()". This method will automatically set the parameters
        if they have not already been set.

        Parameters
        ----------
        check_model : bool, optional
            If True, model checks are performed after discretisation (see
            :meth:`pybamm.Discretisation.process_model`). Default is True.
        """

        if self.built_model:
            return None

        self.set_parameters()
        self._mesh = pybamm.Mesh(self._geometry, self._submesh_types, self._var_pts)
        self._disc = pybamm.Discretisation(self._mesh, self._spatial_methods)
        self._built_model = self._disc.process_model(
            self._model_with_set_params, inplace=False, check_model=check_model
        )

    def solve(
        self,
        t_eval=None,
        solver=None,
        external_variables=None,
        inputs=None,
        check_model=True,
    ):
        """
        A method to solve the model. This method will automatically build
        and set the model parameters if not already done so.

        Parameters
        ----------
        t_eval : numeric type, optional
            The times at which to compute the solution. If None and the parameter
            "Current function [A]" is not read from data the model will
            be solved for a full discharge (1 hour / C_rate). If None and the
            parameter "Current function [A]" is read from data the model will be
            solved at the times provided in the data.
        solver : :class:`pybamm.BaseSolver`
            The solver to use to solve the model.
        external_variables : dict
            A dictionary of external variables and their corresponding
            values at the current time. The variables must correspond to
            the variables that would normally be found by solving the
            submodels that have been made external.
        inputs : dict, optional
            Any input parameters to pass to the model when solving
        check_model : bool, optional
            If True, model checks are performed after discretisation (see
            :meth:`pybamm.Discretisation.process_model`). Default is True.
        """
        # Setup
        self.build(check_model=check_model)
        if solver is None:
            solver = self.solver

        if self.operating_mode == "without experiment":
            # For drive cycles (current provided as data) we perform additional tests
            # on t_eval (if provided) to ensure the returned solution captures the
            # input. If the current is provided as data then the "Current function [A]"
            # is the tuple (filename, data).
            # First, read the current function (if provided, otherwise return None)
            current = self._parameter_values.get("Current function [A]")
            if isinstance(current, tuple):
                filename = self._parameter_values["Current function [A]"][0]
                time_data = self._parameter_values["Current function [A]"][1][:, 0]
                # If no t_eval is provided, we use the times provided in the data.
                if t_eval is None:
                    pybamm.logger.info(
                        "Setting t_eval as specified by the data '{}'".format(filename)
                    )
                    t_eval = time_data
                # If t_eval is provided we first check if it contains all of the times
                # in the data to within 10-12. If it doesn't, we then check
                # that the largest gap in t_eval is smaller than the smallest gap in the
                # time data (to ensure the resolution of t_eval is fine enough).
                # We only raise a warning here as users may genuinely only want
                # the solution returned at some specified points.
                elif (
                    set(np.round(time_data, 12)).issubset(set(np.round(t_eval, 12)))
                ) is False:
                    warnings.warn(
                        """
                        t_eval does not contain all of the time points in the data
                        '{}'. Note: passing t_eval = None automatically sets t_eval
                        to be the points in the data.
                        """.format(
                            filename
                        ),
                        pybamm.SolverWarning,
                    )
                    dt_data_min = np.min(np.diff(time_data))
                    dt_eval_max = np.max(np.diff(t_eval))
                    if dt_eval_max > dt_data_min + sys.float_info.epsilon:
                        warnings.warn(
                            """
                            The largest timestep in t_eval ({}) is larger than
                            the smallest timestep in the data ({}). The returned
                            solution may not have the correct resolution to accurately
                            capture the input. Try refining t_eval. Alternatively,
                            passing t_eval = None automatically sets t_eval to be the
                            points in the data.
                            """.format(
                                dt_eval_max, dt_data_min
                            ),
                            pybamm.SolverWarning,
                        )
            # If not using a drive cycle and t_eval is not provided, set t_eval
            # to correspond to a single discharge
            elif t_eval is None:
                if current is None:
                    t_end = 1
                else:
                    # Get C-rate, return None if it doesn't exist
                    capacity = self.parameter_values["Cell capacity [A.h]"]
                    if isinstance(current, pybamm.InputParameter):
                        C_rate = inputs["Current function [A]"] / capacity
<<<<<<< HEAD
                    try:
                        C_rate = current / capacity
                        t_end = 3600 / C_rate
                    except TypeError:
                        t_end = 3600
=======
                        t_end = 3600 / C_rate
                    else:
                        try:
                            C_rate = current / capacity
                            t_end = 3600 / C_rate
                        except TypeError:
                            t_end = 3600
>>>>>>> 514d49ba
                t_eval = np.linspace(0, t_end, 100)

            self.t_eval = t_eval
            self._solution = solver.solve(self.built_model, t_eval, inputs=inputs)

        elif self.operating_mode == "with experiment":
            if t_eval is not None:
                pybamm.logger.warning(
                    "Ignoring t_eval as solution times are specified by the experiment"
                )
            # Step through all experimental conditions
            inputs = inputs or {}
            pybamm.logger.info("Start running experiment")
            timer = pybamm.Timer()
            for idx, (exp_inputs, dt) in enumerate(
                zip(self._experiment_inputs, self._experiment_times)
            ):
                pybamm.logger.info(self.experiment.operating_conditions_strings[idx])
                inputs.update(exp_inputs)
                # Make sure we take at least 2 timesteps
                npts = max(int(round(dt / exp_inputs["period"])) + 1, 2)
                self.step(
                    dt,
                    solver=solver,
                    npts=npts,
                    external_variables=external_variables,
                    inputs=inputs,
                )
                # Only allow events specified by experiment
                if not (
                    self._solution.termination == "final time"
                    or "[experiment]" in self._solution.termination
                ):
                    pybamm.logger.warning(
                        """
                        Experiment is infeasible: '{}' was triggered during '{}'. Try
                        reducing current, shortening the time interval, or reducing
                        the period.
                        """.format(
                            self._solution.termination,
                            self.experiment.operating_conditions_strings[idx],
                        )
                    )
                    break
            pybamm.logger.info(
                "Finish experiment simulation, took {}".format(
                    timer.format(timer.time())
                )
            )
        return self.solution

    def step(
        self, dt, solver=None, npts=2, external_variables=None, inputs=None, save=True
    ):
        """
        A method to step the model forward one timestep. This method will
        automatically build and set the model parameters if not already done so.

        Parameters
        ----------
        dt : numeric type
            The timestep over which to step the solution
        solver : :class:`pybamm.BaseSolver`
            The solver to use to solve the model.
        npts : int, optional
            The number of points at which the solution will be returned during
            the step dt. default is 2 (returns the solution at t0 and t0 + dt).
        external_variables : dict
            A dictionary of external variables and their corresponding
            values at the current time. The variables must correspond to
            the variables that would normally be found by solving the
            submodels that have been made external.
        inputs : dict, optional
            Any input parameters to pass to the model when solving
        save : bool
            Turn on to store the solution of all previous timesteps
        """
        self.build()

        if solver is None:
            solver = self.solver

        self._solution = solver.step(
            self._solution,
            self.built_model,
            dt,
            npts=npts,
            external_variables=external_variables,
            inputs=inputs,
            save=save,
        )

    def get_variable_array(self, *variables):
        """
        A helper function to easily obtain a dictionary of arrays of values
        for a list of variables at the latest timestep.

        Parameters
        ----------
        variable: str
            The name of the variable/variables you wish to obtain the arrays for.

        Returns
        -------
        variable_arrays: dict
            A dictionary of the variable names and their corresponding
            arrays.
        """

        variable_arrays = [
            self.built_model.variables[var].evaluate(
                self.solution.t[-1], self.solution.y[:, -1]
            )
            for var in variables
        ]

        if len(variable_arrays) == 1:
            return variable_arrays[0]
        else:
            return tuple(variable_arrays)

    def plot(self, quick_plot_vars=None, testing=False):
        """
        A method to quickly plot the outputs of the simulation.

        Parameters
        ----------
        quick_plot_vars: list, optional
            A list of the variables to plot.
        testing, bool, optional
            If False the plot will not be displayed
        """

        if self._solution is None:
            raise ValueError(
                "Model has not been solved, please solve the model before plotting."
            )

        if quick_plot_vars is None:
            quick_plot_vars = self.quick_plot_vars

        self.quick_plot = pybamm.dynamic_plot(
            self._solution, output_variables=quick_plot_vars, testing=testing
        )

    @property
    def model(self):
        return self._model

    @model.setter
    def model(self, model):
        self._model = copy.copy(model)
        self._model_class = model.__class__
        self._model_options = model.options.copy()

    @property
    def model_with_set_params(self):
        return self._model_with_set_params

    @property
    def built_model(self):
        return self._built_model

    @property
    def model_options(self):
        return self._model_options

    @property
    def geometry(self):
        return self._geometry

    @geometry.setter
    def geometry(self, geometry):
        self._geometry = geometry.copy()
        self._unprocessed_geometry = copy.deepcopy(geometry)

    @property
    def unprocessed_geometry(self):
        return self._unprocessed_geometry

    @property
    def parameter_values(self):
        return self._parameter_values

    @parameter_values.setter
    def parameter_values(self, parameter_values):
        self._parameter_values = parameter_values.copy()

    @property
    def submesh_types(self):
        return self._submesh_types

    @submesh_types.setter
    def submesh_types(self, submesh_types):
        self._submesh_types = submesh_types.copy()

    @property
    def mesh(self):
        return self._mesh

    @property
    def var_pts(self):
        return self._var_pts

    @var_pts.setter
    def var_pts(self, var_pts):
        self._var_pts = var_pts.copy()

    @property
    def spatial_methods(self):
        return self._spatial_methods

    @spatial_methods.setter
    def spatial_methods(self, spatial_methods):
        self._spatial_methods = spatial_methods.copy()

    @property
    def solver(self):
        return self._solver

    @solver.setter
    def solver(self, solver):
        self._solver = solver.copy()

    @property
    def quick_plot_vars(self):
        return self._quick_plot_vars

    @quick_plot_vars.setter
    def quick_plot_vars(self, quick_plot_vars):
        self._quick_plot_vars = copy.copy(quick_plot_vars)

    @property
    def solution(self):
        return self._solution

    def specs(
        self,
        model_options=None,
        geometry=None,
        parameter_values=None,
        submesh_types=None,
        var_pts=None,
        spatial_methods=None,
        solver=None,
        quick_plot_vars=None,
        C_rate=None,
    ):
        """
        A method to set the various specs of the simulation. This method
        automatically resets the model after the new specs have been set.

        Parameters
        ----------
        model_options: dict, optional
            A dictionary of options to tweak the model you are using
        geometry: :class:`pybamm.Geometry`, optional
            The geometry upon which to solve the model
        parameter_values: dict, optional
            A dictionary of parameters and their corresponding numerical
            values
        submesh_types: dict, optional
            A dictionary of the types of submesh to use on each subdomain
        var_pts: dict, optional
            A dictionary of the number of points used by each spatial
            variable
        spatial_methods: dict, optional
            A dictionary of the types of spatial method to use on each
            domain (e.g. pybamm.FiniteVolume)
        solver: :class:`pybamm.BaseSolver` (optional)
            The solver to use to solve the model.
        quick_plot_vars: list (optional)
            A list of variables to plot automatically
        C_rate: float (optional)
            The C_rate at which you would like to run a constant current
            experiment at.
        """

        if model_options:
            self._model_options = model_options.copy()

        if geometry:
            self.geometry = geometry

        if parameter_values:
            self.parameter_values = parameter_values
        if submesh_types:
            self.submesh_types = submesh_types
        if var_pts:
            self.var_pts = var_pts
        if spatial_methods:
            self.spatial_methods = spatial_methods
        if solver:
            self.solver = solver
        if quick_plot_vars:
            self.quick_plot_vars = quick_plot_vars

        if C_rate:
            self.C_rate = C_rate
            self._parameter_values.update(
                {
                    "Current function [A]": self.C_rate
                    * self._parameter_values["Cell capacity [A.h]"]
                }
            )

        if (
            model_options
            or geometry
            or parameter_values
            or submesh_types
            or var_pts
            or spatial_methods
        ):
            self.reset()

    def save(self, filename):
        """Save simulation using pickle"""
        if self.model.convert_to_format == "python":
            # We currently cannot save models in the 'python' format
            raise NotImplementedError(
                """
                Cannot save simulation if model format is python.
                Set model.convert_to_format = 'casadi' instead.
                """
            )
        # Clear solver problem (not pickle-able, will automatically be recomputed)
        if (
            isinstance(self._solver, pybamm.CasadiSolver)
            and self._solver.problems != {}
        ):
            self._solver.problems = {}
        with open(filename, "wb") as f:
            pickle.dump(self, f, pickle.HIGHEST_PROTOCOL)


def load_sim(filename):
    """Load a saved simulation"""
    return pybamm.load(filename)<|MERGE_RESOLUTION|>--- conflicted
+++ resolved
@@ -272,12 +272,8 @@
         if self.model_with_set_params:
             return None
 
-<<<<<<< HEAD
-        if self._parameter_values._dict_items == {1: 1}:
-=======
         if self._parameter_values._dict_items == {}:
             # Don't process if parameter values is empty
->>>>>>> 514d49ba
             self._model_with_set_params = self._model
         else:
             self._model_with_set_params = self._parameter_values.process_model(
@@ -409,13 +405,6 @@
                     capacity = self.parameter_values["Cell capacity [A.h]"]
                     if isinstance(current, pybamm.InputParameter):
                         C_rate = inputs["Current function [A]"] / capacity
-<<<<<<< HEAD
-                    try:
-                        C_rate = current / capacity
-                        t_end = 3600 / C_rate
-                    except TypeError:
-                        t_end = 3600
-=======
                         t_end = 3600 / C_rate
                     else:
                         try:
@@ -423,7 +412,6 @@
                             t_end = 3600 / C_rate
                         except TypeError:
                             t_end = 3600
->>>>>>> 514d49ba
                 t_eval = np.linspace(0, t_end, 100)
 
             self.t_eval = t_eval
