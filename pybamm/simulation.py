--- conflicted
+++ resolved
@@ -837,7 +837,6 @@
                     except pybamm.SolverError as e:
                         logs["error"] = e
                         callbacks.on_experiment_error(logs)
-                        step_solution.termination = f"error: {e}"
                         feasible = False
                         # If none of the cycles worked, raise an error
                         if cycle_num == 1 and step_num == 1:
@@ -914,13 +913,10 @@
                     if min_voltage <= voltage_stop[0]:
                         break
 
-<<<<<<< HEAD
-=======
                 # Break if the experiment is infeasible (or errored)
                 if feasible is False:
                     break
 
->>>>>>> 3c7ad7c8
             if self.solution is not None and len(all_cycle_solutions) > 0:
                 self.solution.cycles = all_cycle_solutions
                 self.solution.set_summary_variables(all_summary_variables)
