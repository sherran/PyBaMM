@article{Andersson2019,
  author = {Andersson, Joel A. E. and Gillis, Joris and Horn, Greg
            and Rawlings, James B. and Diehl, Moritz},
  title = {{CasADi -- A software framework for nonlinear optimization
           and optimal control}},
  journal = {Mathematical Programming Computation},
  volume = {11},
  number = {1},
  pages = {1--36},
  year = {2019},
  publisher = {Springer},
  doi = {10.1007/s12532-018-0139-4},
}

@article{Chen2020,
  author = {Chen, Chang-Hui and Brosa Planella, Ferran and O'Regan, Kieran and Gastol, Dominika and Widanage, W. Dhammika and Kendrick, Emma},
  title = {{Development of Experimental Techniques for Parameterization of Multi-scale Lithium-ion Battery Models}},
  journal = {Journal of The Electrochemical Society},
  volume = {167},
  number = {8},
  pages = {080534},
  year = {2020},
  publisher = {The Electrochemical Society},
  doi = {10.1149/1945-7111/ab9050},

}

@article{Doyle1993,
  title = {{Modeling of galvanostatic charge and discharge of the lithium/polymer/insertion cell}},
  author = {Doyle, Marc and Fuller, Thomas F. and Newman, John},
  journal = {Journal of the Electrochemical society},
  volume = {140},
  number = {6},
  pages = {1526--1533},
  year = {1993},
  publisher = {The Electrochemical Society},
  doi = {10.1149/1.2221597},
}

@article{Harris2020,
  title = {{Array programming with NumPy}},
  author = {Harris, Charles R. and Millman, K. Jarrod and van der Walt, St{\'{e}}fan J. and Gommers, Ralf and Virtanen, Pauli and Cournapeau, David and Wieser, Eric and Taylor, Julian and Berg, Sebastian and Smith, Nathaniel J. and others},
  journal = {Nature},
  volume = {585},
  number = {7825},
  pages = {357--362},
  year = {2020},
  publisher = {Nature Publishing Group},
  doi = {10.1038/s41586-020-2649-2},
}

@techreport{Hindmarsh2000,
  title = {{The PVODE and IDA algorithms}},
  author = {Hindmarsh, Alan C.},
  year = {2000},
  institution = {Lawrence Livermore National Lab., CA (US)},
  doi = {10.2172/802599},
}

@article{Hindmarsh2005,
  title = {{SUNDIALS: Suite of nonlinear and differential/algebraic equation solvers}},
  author = {Hindmarsh, Alan C. and Brown, Peter N. and Grant, Keith E. and Lee, Steven L. and Serban, Radu and Shumaker, Dan E. and Woodward, Carol S.},
  journal = {ACM Transactions on Mathematical Software (TOMS)},
  volume = {31},
  number = {3},
  pages = {363--396},
  year = {2005},
  publisher = {ACM New York, NY, USA},
  doi = {10.1145/1089014.1089020},
}

@misc{jax2018,
  author = {James Bradbury and Roy Frostig and Peter Hawkins and Matthew James Johnson and Chris Leary and Dougal Maclaurin and Skye Wanderman-Milne},
  title = {{JAX: composable transformations of Python+NumPy programs}},
  url = {http://github.com/google/jax},
  version = {0.2.5},
  year = {2018},
}

@article{Kim2011,
  title = {{Multi-domain modeling of lithium-ion batteries encompassing multi-physics in varied length scales}},
  author = {Kim, Gi-Heon and Smith, Kandler and Lee, Kyu-Jin and Santhanagopalan, Shriram and Pesaran, Ahmad},
  journal = {Journal of the Electrochemical Society},
  volume = {158},
  number = {8},
  pages = {A955--A969},
  year = {2011},
  publisher = {The Electrochemical Society},
  doi = {10.1149/1.3597614},
}

@article{Marquis2019,
  title = {{An asymptotic derivation of a single particle model with electrolyte}},
  author = {Marquis, Scott G. and Sulzer, Valentin and Timms, Robert and Please, Colin P. and Chapman, S. Jon},
  journal = {Journal of The Electrochemical Society},
  volume = {166},
  number = {15},
  pages = {A3693--A3706},
  year = {2019},
  publisher = {The Electrochemical Society},
  doi = {10.1149/2.0341915jes},
}

@article{Mohtat2020,
  title = {{Differential Expansion and Voltage Model for Li-ion Batteries at Practical Charging Rates}},
  author = {Mohtat, Peyman and Lee, Suhak and Sulzer, Valentin and Siegel, Jason B. and Stefanopoulou, Anna G.},
  journal = {Journal of The Electrochemical Society},
  volume = {167},
  number = {11},
  pages = {110561},
  year = {2020},
  publisher = {The Electrochemical Society},
  doi = {10.1149/1945-7111/aba5d1},
}

@article{Malengier2018,
  year  = {2018},
  month = {feb},
  publisher = {The Open Journal},
  volume = {3},
  number = {22},
  pages = {165},
  author = {Malengier, Benny and Ki{\v{s}}on, Pavol and Tocknell, James and Abert, Claas and Bruckner, Florian and Bisotti, Marc-Antonio},
  title = {{ODES: a high level interface to ODE and DAE solvers}},
  journal = {The Journal of Open Source Software},
  doi = {10.21105/joss.00165},
}

@article{Virtanen2020,
  title = {{SciPy 1.0: fundamental algorithms for scientific computing in Python}},
  author = {Virtanen, Pauli and Gommers, Ralf and Oliphant, Travis E. and Haberland, Matt and Reddy, Tyler and Cournapeau, David and Burovski, Evgeni and Peterson, Pearu and Weckesser, Warren and Bright, Jonathan and others},
  journal = {Nature Methods},
  volume = {17},
  number = {3},
  pages = {261--272},
  year = {2020},
  publisher = {Nature Publishing Group},
  doi = {10.1038/s41592-019-0686-2},
}

@article{Sulzer2019physical,
  title = {{Faster Lead-Acid Battery Simulations from Porous-Electrode Theory: Part I. Physical Model}},
  author = {Sulzer, Valentin and Chapman, S. Jon and Please, Colin P. and Howey, David A. and Monroe, Charles W.},
  journal = {Journal of The Electrochemical Society},
  volume = {166},
  number = {12},
  pages = {A2363--A2371},
  year = {2019},
  publisher = {The Electrochemical Society},
  doi = {10.1149/2.0301910jes},
}

@article{Sulzer2019asymptotic,
  title = {{Faster Lead-Acid Battery Simulations from Porous-Electrode Theory: Part II. Asymptotic Analysis}},
  author = {Sulzer, Valentin and Chapman, S. Jon and Please, Colin P. and Howey, David A. and Monroe, Charles W.},
  journal = {Journal of The Electrochemical Society},
  volume = {166},
  number = {12},
  pages = {A2372--A2382},
  year = {2019},
  publisher = {The Electrochemical Society},
  doi = {10.1149/2.0441908jes},
}

@article{Sulzer2020,
  title = {{Python Battery Mathematical Modelling (PyBaMM)}},
  author = {Sulzer, Valentin and Marquis, Scott G. and Timms, Robert and Robinson, Martin and Chapman, S. Jon},
  journal = {ECSarXiv. February},
  volume = {7},
  year = {2020},
  doi = {10.1149/osf.io/67ckj},
}

@article{Gustafsson2020,
  doi = {10.21105/joss.02369},
  year = {2020},
  publisher = {The Open Journal},
  volume = {5},
  number = {52},
  pages = {2369},
  author = {Gustafsson, Tom and McBain, Geordie D.},
  title = {{scikit-fem: A Python package for finite element assembly}},
  journal = {Journal of Open Source Software},
}

@article{Ecker2015i,
  title = {{Parameterization of a Physico-Chemical Model of a Lithium-Ion Battery: I. Determination of Parameters}},
  author = {Ecker, Madeleine and Tran, Thi Kim Dung and Dechent, Philipp and K{\"a}bitz, Stefan and Warnecke, Alexander and Sauer, Dirk Uwe},
  journal = {Journal of the Electrochemical Society},
  volume = {162},
  number = {9},
  pages = {A1836--A1848},
  year = {2015},
  publisher = {The Electrochemical Society},
  doi = {10.1149/2.0551509jes},
}

@article{Ecker2015ii,
  title={{Parameterization of a Physico-Chemical Model of a Lithium-Ion Battery: II. Model Validation}},
  author={Ecker, Madeleine and K{\"a}bitz, Stefan and Laresgoiti, Izaro and Sauer, Dirk Uwe},
  journal={Journal of The Electrochemical Society},
  volume={162},
  number={9},
  pages={A1849--A1857},
  year={2015},
  publisher={The Electrochemical Society},
  doi = {10.1149/2.0541509jes},
}

@article{Richardson2020,
  title = {Generalised single particle models for high-rate operation of graded lithium-ion electrodes: systematic derivation and validation},
  author = {Richardson, Giles and Korotkin, Ivan and Ranom, Rahifa and Castle, Michael and Foster, Jamie M.},
  journal = {Electrochimica Acta},
  volume = {339},
  pages = {135862},
  year = {2020},
  publisher = {Elsevier},
  doi = {10.1016/j.electacta.2020.135862},
}

@article{Timms2020,
title = {{Asymptotic Reduction of a Lithium-ion Pouch Cell Model}},
journal = {Submitted for publication},
author = {Timms, Robert and Marquis, Scott G. and Sulzer, Valentin and Please, Colin P. and Chapman, S. Jon},
year = {2020},
eprint = {2005.05127},
archivePrefix = {arXiv},
primaryClass = {physics.app-ph},
}

@article{Subramanian2005,
  title = {Efficient macro-micro scale coupled modeling of batteries},
  author = {Subramanian, Venkat R. and Diwakar, Vinten D. and Tapriyal, Deepak},
  journal = {Journal of The Electrochemical Society},
  volume = {152},
  number = {10},
  pages = {A2002},
  year = {2005},
  publisher = {The Electrochemical Society},
  doi = {10.1149/1.2032427},
}

@article{BrosaPlanella2020,
  title = {Systematic derivation and validation of a reduced thermal-electrochemical model for lithium-ion batteries using asymptotic methods},
  journal = {Submitted for publication},
  author = {Brosa Planella, Ferran and Sheikh, Muhammad and Widanage, W. Dhammika},
  year = {2020},
  eprint = {2011.01611},
  archivePrefix = {arXiv},
  primaryClass = {physics.chem-ph},
}

@article{Lain2019,
  title = {Design Strategies for High Power vs. High Energy Lithium Ion Cells},
  author = {Lain, Michael J. and Brandon, James and Kendrick, Emma},
  journal = {Batteries},
  volume = {5},
  number = {4},
  pages = {64},
  year = {2019},
  publisher = {Multidisciplinary Digital Publishing Institute},
  doi = {10.3390/batteries5040064},
}

@article{Prada2013,
  title = {{A simplified electrochemical and thermal aging model of LiFePO4-graphite Li-ion batteries: power and capacity fade simulations}},
  author = {Prada, Eric and Di Domenico, D. and Creff, Y. and Bernard, J. and Sauvant-Moynot, Val{\'{e}}rie and Huet, Fran{\c{c}}ois},
  journal = {Journal of The Electrochemical Society},
  volume = {160},
  number = {4},
  pages = {A616},
  year = {2013},
  publisher = {The Electrochemical Society},
  doi = {10.1149/2.053304jes},
}

@article{Deshpande2012,
  title = {Battery cycle life prediction with coupled chemical degradation and fatigue mechanics},
  author = {Deshpande, Rutooj and Verbrugge, Mark and Cheng, Yang-Tse and Wang, John and Liu, Ping},
  journal = {Journal of the Electrochemical Society},
  volume = {159},
  number = {10},
  pages = {A1730},
  year = {2012},
  publisher = {The Electrochemical Society},
  doi = {10.1149/2.049210jes},
}

@article{Ai2019,
  title = {Electrochemical Thermal-Mechanical Modelling of Stress Inhomogeneity in Lithium-Ion Pouch Cells},
  author = {Ai, Weilong and Kraft, Ludwig and Sturm, Johannes and Jossen, Andreas and Wu, Billy},
  journal = {Journal of The Electrochemical Society},
  volume = {167},
  number = {1},
  pages = {013512},
  year = {2019},
  publisher = {The Electrochemical Society},
  doi = {10.1149/2.0122001JES},
}

@article{Reniers2019,
  title = {Review and performance comparison of mechanical-chemical degradation models for lithium-ion batteries},
  author = {Reniers, Jorn M. and Mulder, Grietus and Howey, David A.},
  journal = {Journal of The Electrochemical Society},
  volume = {166},
  number = {14},
  pages = {A3189},
  year = {2019},
  publisher = {The Electrochemical Society},
  doi = {10.1149/2.0281914jes},
}

@article{OKane2020,
	doi = {10.1149/1945-7111/ab90ac},
	url = {https://doi.org/10.1149/1945-7111/ab90ac},
	year = {2020},
	month = {may},
	publisher = {The Electrochemical Society},
	volume = {167},
	number = {9},
	pages = {090540},
	author = {Simon E. J. O'Kane and Ian D. Campbell and Mohamed W. J. Marzook and Gregory J. Offer and Monica Marinescu},
	title = {Physical Origin of the Differential Voltage Minimum Associated with Lithium Plating in Li-Ion Batteries},
	journal = {Journal of The Electrochemical Society}
}

@article{Ren2018,
author={Ren, Dongsheng and Smith, Kandler and Guo, Dongxu and Han, Xuebing and Feng, Xuning and Lu, Languang and Ouyang, Minggao},
title={Investigation of Lithium Plating-Stripping Process in Li-Ion Batteries at Low Temperature Using an Electrochemical Model},
journal={Journal of the Electrochemistry Society},
year={2018},
volume={165},
pages={A2167-A2178},
publisher={The Electrochemical Society},
doi={10.1149/2.0661810jes}
}


@article{Wang2002,
  title = {Spectral (Finite) Volume Method for Conservation Laws on Unstructured Grids},
  author = {Wang, Z. J.},
  journal = {Journal of Computational Physics},
  volume = {178},
  number = {1},
  pages = {210--251},
  year = {2002},
  publisher = {Elsevier Science (USA)},
  doi = {10.1006/jcph.2002.7041},
}

<<<<<<< HEAD

@article{Yang2017,
  author = {Yang, Xiao-Guang and Leng, Yungjun and Zhang, Guangsheng
            and Ge, Shanhai and Wang, Chao-Yang},
  title = {Modeling of lithium plating induced aging of lithium-ion batteries: 
  Transion from linear to nonlinear aging},
  journal = {Power Sources},
  volume = {360},
  pages = {28--40},
  year = {2017},
  publisher = {Elsevier},
  url = https://doi.org/10.1016/j.jpowsour.2017.05.110
=======
@article{Ramadass2004,
  title={Development of first principles capacity fade model for Li-ion cells},
  author={Ramadass, P and Haran, Bala and Gomadam, Parthasarathy M and White, Ralph and Popov, Branko N},
  journal={Journal of the Electrochemical Society},
  volume={151},
  number={2},
  pages={A196},
  year={2004},
  publisher={IOP Publishing},
  doi={10.1149/1.1634273},
>>>>>>> e1c51a29
}<|MERGE_RESOLUTION|>--- conflicted
+++ resolved
@@ -348,7 +348,7 @@
   doi = {10.1006/jcph.2002.7041},
 }
 
-<<<<<<< HEAD
+
 
 @article{Yang2017,
   author = {Yang, Xiao-Guang and Leng, Yungjun and Zhang, Guangsheng
@@ -361,7 +361,7 @@
   year = {2017},
   publisher = {Elsevier},
   url = https://doi.org/10.1016/j.jpowsour.2017.05.110
-=======
+
 @article{Ramadass2004,
   title={Development of first principles capacity fade model for Li-ion cells},
   author={Ramadass, P and Haran, Bala and Gomadam, Parthasarathy M and White, Ralph and Popov, Branko N},
@@ -372,5 +372,5 @@
   year={2004},
   publisher={IOP Publishing},
   doi={10.1149/1.1634273},
->>>>>>> e1c51a29
+
 }