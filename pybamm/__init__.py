#
# Root of the pybamm module.
# Provides access to all shared functionality (models, solvers, etc.).
#
# The code in this file is adapted from Pints
# (see https://github.com/pints-team/pints)
#
import sys
import os
from platform import system

#
# Version info
#
def _load_version_int():
    try:
        root = os.path.abspath(os.path.dirname(__file__))
        with open(os.path.join(root, "version"), "r") as f:
            version = f.read().strip().split(",")
        major, minor, revision = [int(x) for x in version]
        return major, minor, revision
    except Exception as e:
        raise RuntimeError("Unable to read version number (" + str(e) + ").")


__version_int__ = _load_version_int()
__version__ = ".".join([str(x) for x in __version_int__])
if sys.version_info[0] < 3:
    del x  # Before Python3, list comprehension iterators leaked

#
# Expose PyBaMM version
#
def version(formatted=False):
    """
    Returns the version number, as a 3-part integer (major, minor, revision).
    If ``formatted=True``, it returns a string formatted version (for example
    "PyBaMM 1.0.0").
    """
    if formatted:
        return "PyBaMM " + __version__
    else:
        return __version_int__


#
# Constants
#
# Float format: a float can be converted to a 17 digit decimal and back without
# loss of information
FLOAT_FORMAT = "{: .17e}"
# Absolute path to the PyBaMM repo
script_path = os.path.abspath(__file__)

from .util import root_dir

ABSOLUTE_PATH = root_dir()
PARAMETER_PATH = [
    os.getcwd(),
    os.path.join(root_dir(), "pybamm", "input", "parameters"),
]

#
# Utility classes and methods
#
from .util import Timer, FuzzyDict
from .util import root_dir, load_function, rmse, get_infinite_nested_dict, load
from .util import get_parameters_filepath
from .logger import logger, set_logging_level
from .settings import settings
from .citations import Citations, citations, print_citations

#
# Classes for the Expression Tree
#
from .expression_tree.symbol import *
from .expression_tree.binary_operators import *
from .expression_tree.concatenations import *
from .expression_tree.array import Array, linspace, meshgrid
from .expression_tree.matrix import Matrix
from .expression_tree.unary_operators import *
from .expression_tree.functions import *
from .expression_tree.interpolant import Interpolant
from .expression_tree.input_parameter import InputParameter
from .expression_tree.parameter import Parameter, FunctionParameter
from .expression_tree.broadcasts import *
from .expression_tree.scalar import Scalar
from .expression_tree.variable import Variable, ExternalVariable, VariableDot
from .expression_tree.variable import VariableBase
from .expression_tree.independent_variable import *
from .expression_tree.independent_variable import t
from .expression_tree.vector import Vector
from .expression_tree.state_vector import StateVectorBase, StateVector, StateVectorDot

from .expression_tree.exceptions import *

# Operations
from .expression_tree.operations.simplify import (
    Simplification,
    simplify_if_constant,
    simplify_addition_subtraction,
    simplify_multiplication_division,
)

from .expression_tree.operations.evaluate_python import (
    find_symbols,
    id_to_python_variable,
    to_python,
    EvaluatorPython,
)

if system() != "Windows":
<<<<<<< HEAD
    from .expression_tree.operations.evaluate_python import EvaluatorJax
=======
    from .expression_tree.operations.evaluate import EvaluatorJax
    from .expression_tree.operations.evaluate import JaxCooMatrix
>>>>>>> 4a27af1f

from .expression_tree.operations.jacobian import Jacobian
from .expression_tree.operations.convert_to_casadi import CasadiConverter
from .expression_tree.operations.unpack_symbols import SymbolUnpacker
from .expression_tree.operations.evaluate_julia import (
    get_julia_function,
    get_julia_mtk_model,
)

#
# Model classes
#
from .models.base_model import BaseModel
from .models import standard_variables
from .models.event import Event
from .models.event import EventType

# Battery models
from .models.full_battery_models.base_battery_model import BaseBatteryModel
from .models.full_battery_models import lead_acid
from .models.full_battery_models import lithium_ion

#
# Submodel classes
#
from .models.submodels.base_submodel import BaseSubModel

from .models.submodels import (
    convection,
    current_collector,
    electrolyte_conductivity,
    electrolyte_diffusion,
    electrode,
    external_circuit,
    interface,
    oxygen_diffusion,
    particle,
    porosity,
    thermal,
    tortuosity,
    particle_cracking,
)
from .models.submodels.interface import sei

#
# Geometry
#
from .geometry.geometry import Geometry
from .geometry.battery_geometry import battery_geometry

from .expression_tree.independent_variable import KNOWN_COORD_SYS
from .geometry import standard_spatial_vars

#
# Parameter classes and methods
#
from .parameters.parameter_values import ParameterValues
from .parameters import constants
from .parameters.geometric_parameters import geometric_parameters, GeometricParameters
from .parameters.electrical_parameters import (
    electrical_parameters,
    ElectricalParameters,
)
from .parameters.thermal_parameters import thermal_parameters, ThermalParameters
from .parameters.lithium_ion_parameters import LithiumIonParameters
from .parameters.lead_acid_parameters import LeadAcidParameters
from .parameters import parameter_sets

#
# Mesh and Discretisation classes
#
from .discretisations.discretisation import Discretisation
from .discretisations.discretisation import has_bc_of_form
from .meshes.meshes import Mesh, SubMesh, MeshGenerator
from .meshes.zero_dimensional_submesh import SubMesh0D
from .meshes.one_dimensional_submeshes import (
    SubMesh1D,
    Uniform1DSubMesh,
    Exponential1DSubMesh,
    Chebyshev1DSubMesh,
    UserSupplied1DSubMesh,
    SpectralVolume1DSubMesh,
)
from .meshes.scikit_fem_submeshes import (
    ScikitSubMesh2D,
    ScikitUniform2DSubMesh,
    ScikitExponential2DSubMesh,
    ScikitChebyshev2DSubMesh,
    UserSupplied2DSubMesh,
)

#
# Spatial Methods
#
from .spatial_methods.spatial_method import SpatialMethod
from .spatial_methods.zero_dimensional_method import ZeroDimensionalSpatialMethod
from .spatial_methods.finite_volume import FiniteVolume
from .spatial_methods.spectral_volume import SpectralVolume
from .spatial_methods.scikit_finite_element import ScikitFiniteElement

#
# Solver classes
#
from .solvers.solution import Solution, _BaseSolution
from .solvers.processed_variable import ProcessedVariable
from .solvers.processed_symbolic_variable import ProcessedSymbolicVariable
from .solvers.base_solver import BaseSolver
from .solvers.dummy_solver import DummySolver
from .solvers.algebraic_solver import AlgebraicSolver
from .solvers.casadi_solver import CasadiSolver
from .solvers.casadi_algebraic_solver import CasadiAlgebraicSolver
from .solvers.scikits_dae_solver import ScikitsDaeSolver
from .solvers.scikits_ode_solver import ScikitsOdeSolver, have_scikits_odes
from .solvers.scipy_solver import ScipySolver

# Jax not supported under windows
if system() != "Windows":
    from .solvers.jax_solver import JaxSolver
    from .solvers.jax_bdf_solver import jax_bdf_integrate

from .solvers.idaklu_solver import IDAKLUSolver, have_idaklu

#
# Experiments
#
from .experiments.experiment import Experiment
from . import experiments

#
# Plotting
#
from .plotting.quick_plot import QuickPlot, close_plots
from .plotting.plot import plot
from .plotting.plot2D import plot2D
from .plotting.dynamic_plot import dynamic_plot

#
# Simulation
#
from .simulation import Simulation, load_sim, is_notebook

#
# Remove any imported modules, so we don't expose them as part of pybamm
#
del sys<|MERGE_RESOLUTION|>--- conflicted
+++ resolved
@@ -110,12 +110,8 @@
 )
 
 if system() != "Windows":
-<<<<<<< HEAD
     from .expression_tree.operations.evaluate_python import EvaluatorJax
-=======
-    from .expression_tree.operations.evaluate import EvaluatorJax
-    from .expression_tree.operations.evaluate import JaxCooMatrix
->>>>>>> 4a27af1f
+    from .expression_tree.operations.evaluate_python import JaxCooMatrix
 
 from .expression_tree.operations.jacobian import Jacobian
 from .expression_tree.operations.convert_to_casadi import CasadiConverter
