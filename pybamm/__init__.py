--- conflicted
+++ resolved
@@ -48,8 +48,6 @@
 ABSOLUTE_PATH = os.path.join(os.path.split(script_path)[0], "..")
 
 #
-<<<<<<< HEAD
-=======
 # Utility classes and methods
 #
 from .util import Timer
@@ -57,7 +55,6 @@
 from .logger import logger, set_logging_level
 
 #
->>>>>>> 8f4ca256
 # Classes for the Expression Tree
 #
 from .expression_tree.symbol import Symbol
