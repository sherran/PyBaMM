--- conflicted
+++ resolved
@@ -1,8 +1,4 @@
-<<<<<<< HEAD
-from pybamm import exp, cosh, Scalar
-=======
-from pybamm import exp, cosh, Parameter
->>>>>>> 810ee793
+from pybamm import exp, cosh, Parameter, Scalar
 
 
 def graphite_entropic_change_Moura2016(sto):
