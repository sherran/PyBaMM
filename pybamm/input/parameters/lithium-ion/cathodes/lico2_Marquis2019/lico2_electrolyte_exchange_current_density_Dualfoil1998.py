<<<<<<< HEAD
from pybamm import exp, constants, standard_parameters_lithium_ion, Scalar
=======
from pybamm import exp, constants, Parameter
>>>>>>> 810ee793


def lico2_electrolyte_exchange_current_density_Dualfoil1998(c_e, c_s_surf, T):
    """
    Exchange-current density for Butler-Volmer reactions between lico2 and LiPF6 in
    EC:DMC.

    References
    ----------
    .. [2] http://www.cchem.berkeley.edu/jsngrp/fortran.html

    Parameters
    ----------
    c_e : :class:`pybamm.Symbol`
        Electrolyte concentration [mol.m-3]
    c_s_surf : :class:`pybamm.Symbol`
        Particle concentration [mol.m-3]
    T : :class:`pybamm.Symbol`
        Temperature [K]

    Returns
    -------
    :class:`pybamm.Symbol`
        Exchange-current density [A.m-2]
    """
    m_ref = Scalar(
        6 * 10 ** (-7), {"A": 1, "m": 2.5, "mol": -1.5}
    )  # (A/m2)(m3/mol)**1.5 - includes ref concentrations
    E_r = Scalar(39570, "[J.mol-1]")
    arrhenius = exp(E_r / constants.R * (1 / Scalar(298.15, "[K]") - 1 / T))

    c_p_max = Parameter("Maximum concentration in positive electrode [mol.m-3]")

    return (
        m_ref * arrhenius * c_e ** 0.5 * c_s_surf ** 0.5 * (c_p_max - c_s_surf) ** 0.5
    )<|MERGE_RESOLUTION|>--- conflicted
+++ resolved
@@ -1,8 +1,4 @@
-<<<<<<< HEAD
-from pybamm import exp, constants, standard_parameters_lithium_ion, Scalar
-=======
-from pybamm import exp, constants, Parameter
->>>>>>> 810ee793
+from pybamm import exp, constants, Parameter, Scalar
 
 
 def lico2_electrolyte_exchange_current_density_Dualfoil1998(c_e, c_s_surf, T):
