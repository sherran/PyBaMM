--- conflicted
+++ resolved
@@ -1,9 +1,3 @@
-<<<<<<< HEAD
-from pybamm import exp, constants, Scalar
-
-
-=======
->>>>>>> 810ee793
 def electrolyte_diffusivity_Nyman2008(c_e, T):
     """
     Diffusivity of LiPF6 in EC:EMC (3:7) as a function of ion concentration. The data
@@ -27,11 +21,6 @@
     """
 
     D_c_e = 8.794e-11 * (c_e / 1000) ** 2 - 3.972e-10 * (c_e / 1000) + 4.862e-10
-<<<<<<< HEAD
-    E_D_e = Scalar(37040, "[J.mol-1]")
-    arrhenius = exp(E_D_e / constants.R * (1 / Scalar(298.15, "[K]") - 1 / T))
-=======
->>>>>>> 810ee793
 
     # Nyman et al. (2008) does not provide temperature dependence
 
