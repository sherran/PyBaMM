--- conflicted
+++ resolved
@@ -493,7 +493,6 @@
             inputs_casadi = casadi.vertcat(*[x for x in inputs.values()])
             model.y0 = initial_conditions(0, y_zero, inputs_casadi)
         else:
-<<<<<<< HEAD
             model.y0 = initial_conditions(0, y_zero, inputs)
 
         if ics_only:
@@ -522,14 +521,10 @@
                         found_t = True
                     # Dimensional
                     elif symbol.right.id == (pybamm.t * model.timescale_eval).id:
-                        expr = (
-                            symbol.left.new_copy() / symbol.right.right.new_copy()
-                        )
+                        expr = symbol.left / symbol.right.right
                         found_t = True
                     elif symbol.left.id == (pybamm.t * model.timescale_eval).id:
-                        expr = (
-                            symbol.right.new_copy() / symbol.left.right.new_copy()
-                        )
+                        expr = symbol.right / symbol.left.right
                         found_t = True
 
                     # Update the events if the heaviside function depended on t
@@ -549,10 +544,9 @@
                         found_t = True
                     # Dimensional
                     elif symbol.left.id == (pybamm.t * model.timescale_eval).id:
-                        expr = (
-                            symbol.right.new_copy() / symbol.left.right.new_copy()
-                        )
+                        expr = symbol.right / symbol.left.right
                         found_t = True
+
 
                     # Update the events if the modulo function depended on t
                     if found_t:
@@ -560,83 +554,14 @@
                             N_events = 200
                         else:
                             N_events = t_eval[-1] // expr.value
-=======
-            init_eval.y_dummy = np.zeros((model.len_rhs_and_alg, 1))
-
-        # Calculate initial conditions
-        model.y0 = init_eval(inputs)
-        model.init_eval = init_eval
-
-        if not ics_only:
-            # Check for heaviside and modulo functions in rhs and algebraic and add
-            # discontinuity events if these exist.
-            # Note: only checks for the case of t < X, t <= X, X < t, or X <= t,
-            # but also accounts for the fact that t might be dimensional
-            # Only do this for DAE models as ODE models can deal with discontinuities
-            # fine
-            if len(model.algebraic) > 0:
-                for symbol in itertools.chain(
-                    model.concatenated_rhs.pre_order(),
-                    model.concatenated_algebraic.pre_order(),
-                ):
-                    if isinstance(symbol, _Heaviside):
-                        found_t = False
-                        # Dimensionless
-                        if symbol.right.id == pybamm.t.id:
-                            expr = symbol.left
-                            found_t = True
-                        elif symbol.left.id == pybamm.t.id:
-                            expr = symbol.right
-                            found_t = True
-                        # Dimensional
-                        elif symbol.right.id == (pybamm.t * model.timescale_eval).id:
-                            expr = symbol.left / symbol.right.right
-                            found_t = True
-                        elif symbol.left.id == (pybamm.t * model.timescale_eval).id:
-                            expr = symbol.right / symbol.left.right
-                            found_t = True
->>>>>>> fa15226d
 
                         for i in np.arange(N_events):
                             model.events.append(
                                 pybamm.Event(
-<<<<<<< HEAD
-                                    str(symbol),
-                                    expr.new_copy() * pybamm.Scalar(i + 1),
-                                    pybamm.EventType.DISCONTINUITY,
-                                )
-                            )
-=======
                                     str(symbol), expr, pybamm.EventType.DISCONTINUITY
                                 )
                             )
-                    elif isinstance(symbol, pybamm.Modulo):
-                        found_t = False
-                        # Dimensionless
-                        if symbol.left.id == pybamm.t.id:
-                            expr = symbol.right
-                            found_t = True
-                        # Dimensional
-                        elif symbol.left.id == (pybamm.t * model.timescale_eval).id:
-                            expr = symbol.right / symbol.left.right
-                            found_t = True
-
-                        # Update the events if the modulo function depended on t
-                        if found_t:
-                            if t_eval is None:
-                                N_events = 200
-                            else:
-                                N_events = t_eval[-1] // expr.value
-
-                            for i in np.arange(N_events):
-                                model.events.append(
-                                    pybamm.Event(
-                                        str(symbol),
-                                        expr * pybamm.Scalar(i + 1),
-                                        pybamm.EventType.DISCONTINUITY,
-                                    )
-                                )
->>>>>>> fa15226d
+
 
         # Process rhs, algebraic, residual and event expressions
         # and wrap in callables
