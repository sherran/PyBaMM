#
# Lead-acid Composite model
#
import pybamm


class Composite(pybamm.LeadAcidBaseModel):
    """Composite model for lead-acid, from [1]_.
    Uses leading-order model from :class:`pybamm.lead_acid.LOQS`

    References
    ----------
    .. [1] V Sulzer, SJ Chapman, CP Please, DA Howey, and CW Monroe. Faster Lead-Acid
           Battery Simulations from Porous-Electrode Theory: II. Asymptotic Analysis.
           arXiv preprint arXiv:1902.01774, 2019.

    **Extends:** :class:`pybamm.LeadAcidBaseModel`
    """

    def __init__(self, options=None):
        # Update own model with submodels
        super().__init__(options)
        self.name = "Composite model"

        # Leading order model and variables
        leading_order_model = pybamm.lead_acid.LOQS(options)
        self.update(leading_order_model)

        # Model variables
        self.variables["Electrolyte concentration"] = pybamm.standard_variables.c_e

        # Submodels
        self.set_boundary_conditions(None)
        int_curr_model = pybamm.interface.LeadAcidReaction(self.set_of_parameters)
        self.set_diffusion_submodel()
        self.set_electrolyte_current_model(int_curr_model)
        self.set_current_variables()
<<<<<<< HEAD
        self.set_interface_variables(int_curr_model)
=======
        self.set_convection_variables()
>>>>>>> 651b712f

    def set_boundary_conditions(self, bc_variables):
        """Set boundary conditions, dependent on self.options"""
        param = self.set_of_parameters
        dimensionality = self.options["bc_options"]["dimensionality"]
        if dimensionality == 0:
            current_bc = param.current_with_time
            self.variables["Current collector current density"] = current_bc

    def set_diffusion_submodel(self):
        param = self.set_of_parameters
        j_n_0 = self.variables["Negative electrode interfacial current density"]
        j_p_0 = self.variables["Positive electrode interfacial current density"]
        self.reactions = {
            "main": {
                "neg": {"s_plus": param.s_n, "aj": j_n_0},
                "pos": {"s_plus": param.s_p, "aj": j_p_0},
                "porosity change": self.variables["Porosity change"],
            }
        }

        electrolyte_conc_model = pybamm.electrolyte_diffusion.StefanMaxwell(param)
        electrolyte_conc_model.set_differential_system(self.variables, self.reactions)
        self.update(electrolyte_conc_model)

    def set_electrolyte_current_model(self, int_curr_model):
        param = self.set_of_parameters
        neg = ["negative electrode"]
        pos = ["positive electrode"]
        # Average composite interfacial current density
        i_bnd_cc = self.variables["Current collector current density"]
        c_e = self.variables["Electrolyte concentration"]
        c_e_n, _, c_e_p = c_e.orphans
        c_e_n_av = pybamm.average(c_e_n)
        c_e_p_av = pybamm.average(c_e_p)
        ocp_n_av = param.U_n(c_e_n_av)
        ocp_p_av = param.U_p(c_e_p_av)
        j0_n_av = int_curr_model.get_exchange_current_densities(c_e_n_av, neg)
        j0_p_av = int_curr_model.get_exchange_current_densities(c_e_p_av, pos)

        if self.options["capacitance"] is False:
            eleclyte_current_model = pybamm.electrolyte_current.MacInnesStefanMaxwell(
                param
            )
            # j_n_av = int_curr_model.get_homogeneous_interfacial_current(i_bnd_cc, neg)
            # j_p_av = int_curr_model.get_homogeneous_interfacial_current(i_bnd_cc, pos)
            # eta_r_n_av = int_curr_model.get_inverse_butler_volmer(j_n_av, j0_n_av, neg)
            # eta_r_p_av = int_curr_model.get_inverse_butler_volmer(j_p_av, j0_p_av, pos)
            # pot_model = pybamm.potential.Potential(param)
            # ocp_vars = pot_model.get_derived_open_circuit_potentials(ocp_n_av, ocp_p_av)
            # eta_r_vars = pot_model.get_derived_reaction_overpotentials(
            #     eta_r_n_av, eta_r_p_av
            # )
            # self.variables.update({**ocp_vars, **eta_r_vars})
            # j_vars = int_curr_model.get_derived_interfacial_currents(
            #     j_n_av, j_p_av, j0_n_av, j0_p_av
            # )
            j_vars = eleclyte_current_model.get_first_order_potential_differences(
                self.variables, int_curr_model
            )
            self.variables.update(j_vars)
        else:

            delta_phi_n_av = pybamm.Variable(
                "Average neg electrode surface potential difference"
            )
            delta_phi_p_av = pybamm.Variable(
                "Average pos electrode surface potential difference"
            )

            eta_r_n_av = delta_phi_n_av - ocp_n_av
            eta_r_p_av = delta_phi_p_av - ocp_p_av
            j_n_av = int_curr_model.get_butler_volmer(j0_n_av, eta_r_n_av, neg)
            j_p_av = int_curr_model.get_butler_volmer(j0_p_av, eta_r_p_av, pos)

            # Make dictionaries to pass to submodel
            self.variables.update(
                {
                    "Negative electrode surface potential difference": delta_phi_n_av,
                    "Positive electrode surface potential difference": delta_phi_p_av,
                }
            )
            reactions_av = {"main": {"neg": {"aj": j_n_av}, "pos": {"aj": j_p_av}}}

            # Call submodel using average variables and average reactions
            eleclyte_current_model = pybamm.electrolyte_current.MacInnesCapacitance(
                param, self.options["capacitance"]
            )
            eleclyte_current_model.set_leading_order_system(
                self.variables, reactions_av, neg
            )
            eleclyte_current_model.set_leading_order_system(
                self.variables, reactions_av, pos
            )
            self.update(eleclyte_current_model)

    def set_current_variables(self):
        param = self.set_of_parameters

        # Load electrolyte and electrode potentials
        electrode_model = pybamm.electrode.Ohm(param)
        electrolyte_current_model = pybamm.electrolyte_current.MacInnesStefanMaxwell(
            param
        )

        # Negative electrode potential
        phi_s_n = electrode_model.get_neg_pot_explicit_combined(self.variables)
        self.variables["Negative electrode potential"] = phi_s_n

        # Electrolyte potential
        electrolyte_vars = electrolyte_current_model.get_explicit_combined(
            self.variables
        )
        self.variables.update(electrolyte_vars)

        # Positive electrode potential and voltage
        electrode_vars = electrode_model.get_explicit_combined(self.variables)
        self.variables.update(electrode_vars)

        # Cut-off voltage
        voltage = self.variables["Terminal voltage"]
        # self.events.append(voltage - param.voltage_low_cut)

    def set_interface_variables(self, int_curr_model):
        param = self.set_of_parameters
        c_e = self.variables["Electrolyte concentration"]
        c_e_n, _, c_e_p = c_e.orphans
        phi_e = self.variables["Electrolyte potential"]
        phi_s = self.variables["Electrode potential"]
        phi_e_n, _, phi_e_p = phi_e.orphans
        phi_s_n, _, phi_s_p = phi_s.orphans

        # Potentials
        ocp_n = param.U_n(c_e_n)
        ocp_p = param.U_p(c_e_p)
        eta_r_n = phi_s_n - phi_e_n - ocp_n
        eta_r_p = phi_s_p - phi_e_p - ocp_p
        pot_model = pybamm.potential.Potential(param)
        potential_vars = pot_model.get_all_potentials(
            (ocp_n, ocp_p), delta_phi=(phi_s_n - phi_e_n, phi_s_p - phi_e_p)
        )
        self.variables.update(potential_vars)

        # Exchange-current density
        j0_n = int_curr_model.get_exchange_current_densities(c_e_n)
        j0_p = int_curr_model.get_exchange_current_densities(c_e_p)
        j_n = int_curr_model.get_butler_volmer(j0_n, eta_r_n)
        j_p = int_curr_model.get_butler_volmer(j0_p, eta_r_p)
        j_vars = int_curr_model.get_derived_interfacial_currents(j_n, j_p, j0_n, j0_p)
        self.variables.update(j_vars)

    def set_convection_variables(self):
        velocity_model = pybamm.velocity.Velocity(self.set_of_parameters)
        if self.options["convection"] is not False:
            velocity_vars = velocity_model.get_explicit_composite(self.variables)
            self.variables.update(velocity_vars)
        else:
            whole_cell = ["negative electrode", "separator", "positive electrode"]
            v_box = pybamm.Broadcast(0, whole_cell)
            dVbox_dz = pybamm.Broadcast(0, whole_cell)
            self.variables.update(velocity_model.get_variables(v_box, dVbox_dz))

    @property
    def default_solver(self):
        """
        Create and return the default solver for this model
        """
        # Different solver depending on whether we solve ODEs or DAEs
        if self.options["capacitance"] == "algebraic":
            return pybamm.ScikitsDaeSolver()
        else:
            return pybamm.ScikitsOdeSolver()<|MERGE_RESOLUTION|>--- conflicted
+++ resolved
@@ -35,11 +35,8 @@
         self.set_diffusion_submodel()
         self.set_electrolyte_current_model(int_curr_model)
         self.set_current_variables()
-<<<<<<< HEAD
         self.set_interface_variables(int_curr_model)
-=======
         self.set_convection_variables()
->>>>>>> 651b712f
 
     def set_boundary_conditions(self, bc_variables):
         """Set boundary conditions, dependent on self.options"""
