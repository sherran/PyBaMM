#
# Base class for particles
#
import pybamm


class BaseParticle(pybamm.BaseSubModel):
    """
    Base class for molar conservation in particles.

    Parameters
    ----------
    param : parameter class
        The parameters to use for this submodel
    domain : str
        The domain of the model either 'Negative' or 'Positive'
    options: dict
        A dictionary of options to be passed to the model.
        See :class:`pybamm.BaseBatteryModel`
    phase : str, optional
        Phase of the particle (default is "primary")

    **Extends:** :class:`pybamm.BaseSubModel`
    """

    def __init__(self, param, domain, options, phase="primary"):
        super().__init__(param, domain, options=options, phase=phase)
        # Read from options to see if we have a particle size distribution
        self.size_distribution = self.options["particle size"] == "distribution"

    def _get_effective_diffusivity(self, c, T):
        param = self.param
        domain = self.domain
        domain_param = self.domain_param
        phase_param = self.phase_param

        # Get diffusivity
        D = phase_param.D(c, T)

        # Account for stress-induced difftusion by defining a multiplicative
        # "stress factor"
        stress_option = getattr(self.options, domain)["stress-induced diffusion"]

        if stress_option == "true":
            # Ai2019 eq [12]
            Omega = domain_param.Omega
            E = domain_param.E
            nu = domain_param.nu
            theta_M = Omega / (param.R * T) * (2 * Omega * E) / (9 * (1 - nu))
            stress_factor = 1 + theta_M * (c - domain_param.c_0)
        else:
            stress_factor = 1

        return D * stress_factor

    def _get_standard_concentration_variables(
        self, c_s, c_s_xav=None, c_s_rav=None, c_s_av=None, c_s_surf=None
    ):
        """
        All particle submodels must provide the particle concentration as an argument
        to this method. Some submodels solve for quantities other than the concentration
        itself, for example the 'XAveragedFickianDiffusion' models solves for the
        x-averaged concentration. In such cases the variables being solved for (set in
        'get_fundamental_variables') must also be passed as keyword arguments. If not
        passed as keyword arguments, the various average concentrations and surface
        concentration are computed automatically from the particle concentration.
        """
        domain, Domain = self.domain_Domain
        phase_name = self.phase_name

        # Get surface concentration if not provided as fundamental variable to
        # solve for
        if c_s_surf is None:
            c_s_surf = pybamm.surf(c_s)
        c_s_surf_av = pybamm.x_average(c_s_surf)

        c_scale = self.phase_param.c_max

        # Get average concentration(s) if not provided as fundamental variable to
        # solve for
        if c_s_xav is None:
            c_s_xav = pybamm.x_average(c_s)
        if c_s_rav is None:
            c_s_rav = pybamm.r_average(c_s)
        if c_s_av is None:
            c_s_av = pybamm.r_average(c_s_xav)

        variables = {
            f"{Domain} {phase_name}particle stoichiometry": c_s / c_scale,
            f"{Domain} {phase_name}particle concentration": c_s / c_scale,
            f"{Domain} {phase_name}particle concentration [mol.m-3]": c_s,
            f"X-averaged {domain} {phase_name}particle concentration": c_s_xav
            / c_scale,
            f"X-averaged {domain} {phase_name}particle "
            "concentration [mol.m-3]": c_s_xav,
            f"R-averaged {domain} {phase_name}particle concentration": c_s_rav
            / c_scale,
            f"R-averaged {domain} {phase_name}particle "
            "concentration [mol.m-3]": c_s_rav,
            f"Average {domain} {phase_name}particle concentration": c_s_av / c_scale,
            f"Average {domain} {phase_name}particle concentration [mol.m-3]": c_s_av,
            f"{Domain} {phase_name}particle surface stoichiometry": c_s_surf / c_scale,
            f"{Domain} {phase_name}particle surface concentration": c_s_surf / c_scale,
            f"{Domain} {phase_name}particle surface concentration [mol.m-3]": c_s_surf,
            f"X-averaged {domain} {phase_name}particle "
            "surface concentration": c_s_surf_av / c_scale,
            f"X-averaged {domain} {phase_name}particle "
            "surface concentration [mol.m-3]": c_s_surf_av,
            f"{Domain} electrode extent of lithiation": c_s_rav / c_scale,
            f"X-averaged {domain} electrode extent of lithiation": c_s_av / c_scale,
            f"Minimum {domain} {phase_name}particle concentration": pybamm.min(c_s)
            / c_scale,
            f"Maximum {domain} {phase_name}particle concentration": pybamm.max(c_s)
            / c_scale,
            f"Minimum {domain} {phase_name}particle concentration [mol.m-3]"
            "": pybamm.min(c_s),
            f"Maximum {domain} {phase_name}particle concentration [mol.m-3]"
            "": pybamm.max(c_s),
            f"Minimum {domain} {phase_name}particle "
            "surface concentration": pybamm.min(c_s_surf) / c_scale,
            f"Maximum {domain} {phase_name}particle "
            "surface concentration": pybamm.max(c_s_surf) / c_scale,
            f"Minimum {domain} {phase_name}particle "
            "surface concentration [mol.m-3]": pybamm.min(c_s_surf),
            f"Maximum {domain} {phase_name}particle "
            "surface concentration [mol.m-3]": pybamm.max(c_s_surf),
        }

        return variables

    def _get_total_concentration_variables(self, variables):
        domain, Domain = self.domain_Domain
        phase = self.phase
        phase_name = self.phase_name

        c_s_rav = variables[
            f"R-averaged {domain} {phase_name}particle concentration [mol.m-3]"
        ]
        eps_s = variables[
            f"{Domain} electrode {phase_name}active material volume fraction"
        ]
        eps_s_av = pybamm.x_average(eps_s)
        c_s_vol_av = pybamm.x_average(eps_s * c_s_rav) / eps_s_av
        c_scale = self.phase_param.c_max
        L = self.domain_param.L
        A = self.param.A_cc

        variables.update(
            {
<<<<<<< HEAD
                f"{Domain} electrode {phase_name}filling fraction": c_s_vol_av
                / c_scale,
=======
                f"{Domain} electrode {phase_name}stoichiometry": c_s_vol_av,
>>>>>>> 019823cb
                f"{Domain} electrode {phase_name}volume-averaged "
                "concentration": c_s_vol_av / c_scale,
                f"{Domain} electrode {phase_name}volume-averaged "
                "concentration [mol.m-3]": c_s_vol_av,
                f"Total lithium in {phase} phase in {domain} electrode [mol]"
                "": pybamm.yz_average(c_s_vol_av * eps_s_av) * L * A,
            }
        )
        return variables

    def _get_standard_flux_variables(self, N_s):
        domain, Domain = self.domain_Domain
        phase_name = self.phase_name

        variables = {f"{Domain} {phase_name}particle flux [mol.m-2.s-1]": N_s}

        if isinstance(N_s, pybamm.Broadcast):
            N_s_xav = pybamm.x_average(N_s)
            variables.update(
                {
                    f"X-averaged {domain} {phase_name}"
                    "particle flux [mol.m-2.s-1]": N_s_xav
                }
            )
        return variables

    def _get_distribution_variables(self, R):
        """
        Forms the particle-size distributions and mean radii given a spatial variable
        R. The domains of R will be different depending on the submodel, e.g. for the
        `SingleSizeDistribution` classes R does not have an "electrode" domain.
        """
        domain, Domain = self.domain_Domain
        phase_name = self.phase_name

        R_typ = self.phase_param.R_typ  # [m]
        # Particle-size distribution (area-weighted)
        f_a_dist = self.phase_param.f_a_dist(R)  # [m-1]

        # Ensure the distribution is normalised, irrespective of discretisation
        # or user input
        f_a_dist = f_a_dist / pybamm.Integral(f_a_dist, R)  # [m-1]

        # Volume-weighted particle-size distribution
        f_v_dist = R * f_a_dist / pybamm.Integral(R * f_a_dist, R)  # [m-1]

        # Number-based particle-size distribution
        f_num_dist = (f_a_dist / R**2) / pybamm.Integral(
            f_a_dist / R**2, R
        )  # [m-1]

        # True mean radii and standard deviations, calculated from the f_a_dist that
        # was given, all have units [m]
        R_num_mean = pybamm.Integral(R * f_num_dist, R)
        R_a_mean = pybamm.Integral(R * f_a_dist, R)
        R_v_mean = pybamm.Integral(R * f_v_dist, R)
        sd_num = pybamm.sqrt(pybamm.Integral((R - R_num_mean) ** 2 * f_num_dist, R))
        sd_a = pybamm.sqrt(pybamm.Integral((R - R_a_mean) ** 2 * f_a_dist, R))
        sd_v = pybamm.sqrt(pybamm.Integral((R - R_v_mean) ** 2 * f_v_dist, R))

        # X-average the means and standard deviations to give scalars
        # (to remove the "electrode" domain, if present)
        R_num_mean = pybamm.x_average(R_num_mean)
        R_a_mean = pybamm.x_average(R_a_mean)
        R_v_mean = pybamm.x_average(R_v_mean)
        sd_num = pybamm.x_average(sd_num)
        sd_a = pybamm.x_average(sd_a)
        sd_v = pybamm.x_average(sd_v)

        # X-averaged distributions, or broadcast
        if R.domains["secondary"] == [f"{domain} electrode"]:
            f_a_dist_xav = pybamm.x_average(f_a_dist)
            f_v_dist_xav = pybamm.x_average(f_v_dist)
            f_num_dist_xav = pybamm.x_average(f_num_dist)
        else:
            f_a_dist_xav = f_a_dist
            f_v_dist_xav = f_v_dist
            f_num_dist_xav = f_num_dist

            # broadcast
            f_a_dist = pybamm.SecondaryBroadcast(f_a_dist_xav, [f"{domain} electrode"])
            f_v_dist = pybamm.SecondaryBroadcast(f_v_dist_xav, [f"{domain} electrode"])
            f_num_dist = pybamm.SecondaryBroadcast(
                f_num_dist_xav, [f"{domain} electrode"]
            )

        variables = {
            f"{Domain} {phase_name}particle sizes": R / R_typ,
            f"{Domain} {phase_name}particle sizes [m]": R,
            f"{Domain} area-weighted {phase_name}particle-size"
            " distribution [m-1]": f_a_dist,
            f"{Domain} volume-weighted {phase_name}particle-size"
            " distribution [m-1]": f_v_dist,
            f"{Domain} number-based {phase_name}particle-size"
            " distribution [m-1]": f_num_dist,
            f"{Domain} area-weighted mean particle radius [m]": R_a_mean,
            f"{Domain} volume-weighted mean particle radius [m]": R_v_mean,
            f"{Domain} number-based mean particle radius [m]": R_num_mean,
            f"{Domain} area-weighted {phase_name}particle-size"
            " standard deviation [m]": sd_a,
            f"{Domain} volume-weighted {phase_name}particle-size"
            " standard deviation [m]": sd_v,
            f"{Domain} number-based {phase_name}particle-size"
            " standard deviation [m]": sd_num,
            # X-averaged sizes and distributions
            f"X-averaged {domain} {phase_name}particle sizes [m]": pybamm.x_average(R),
            f"X-averaged {domain} area-weighted {phase_name}particle-size "
            "distribution [m-1]": f_a_dist_xav,
            f"X-averaged {domain} volume-weighted {phase_name}particle-size "
            "distribution [m-1]": f_v_dist_xav,
            f"X-averaged {domain} number-based {phase_name}particle-size "
            "distribution [m-1]": f_num_dist_xav,
        }

        return variables

    def _get_standard_concentration_distribution_variables(self, c_s):
        """
        Forms standard concentration variables that depend on particle size R given
        the fundamental concentration distribution variable c_s from the submodel.
        """
        domain, Domain = self.domain_Domain
        phase_name = self.phase_name

        c_scale = self.phase_param.c_max
        # Broadcast and x-average when necessary
        if c_s.domain == [f"{domain} {phase_name}particle size"] and c_s.domains[
            "secondary"
        ] != [f"{domain} electrode"]:
            # X-avg concentration distribution
            c_s_xav_distribution = pybamm.PrimaryBroadcast(
                c_s, [f"{domain} {phase_name}particle"]
            )

            # Surface concentration distribution variables
            c_s_surf_xav_distribution = c_s
            c_s_surf_distribution = pybamm.SecondaryBroadcast(
                c_s_surf_xav_distribution, [f"{domain} electrode"]
            )

            # Concentration distribution in all domains.
            c_s_distribution = pybamm.PrimaryBroadcast(
                c_s_surf_distribution, [f"{domain} {phase_name}particle"]
            )
        elif c_s.domain == [f"{domain} {phase_name}particle"] and (
            c_s.domains["tertiary"] != [f"{domain} electrode"]
        ):
            # X-avg concentration distribution
            c_s_xav_distribution = c_s

            # Surface concentration distribution variables
            c_s_surf_xav_distribution = pybamm.surf(c_s_xav_distribution)
            c_s_surf_distribution = pybamm.SecondaryBroadcast(
                c_s_surf_xav_distribution, [f"{domain} electrode"]
            )

            # Concentration distribution in all domains.
            c_s_distribution = pybamm.TertiaryBroadcast(
                c_s_xav_distribution, [f"{domain} electrode"]
            )
        elif c_s.domain == [f"{domain} {phase_name}particle size"] and c_s.domains[
            "secondary"
        ] == [f"{domain} electrode"]:
            # Surface concentration distribution variables
            c_s_surf_distribution = c_s
            c_s_surf_xav_distribution = pybamm.x_average(c_s)

            # X-avg concentration distribution
            c_s_xav_distribution = pybamm.PrimaryBroadcast(
                c_s_surf_xav_distribution, [f"{domain} {phase_name}particle"]
            )

            # Concentration distribution in all domains.
            c_s_distribution = pybamm.PrimaryBroadcast(
                c_s_surf_distribution, [f"{domain} {phase_name}particle"]
            )
        else:
            c_s_distribution = c_s

            # x-average the *tertiary* domain.
            # NOTE: not yet implemented. Make 0.5 everywhere
            c_s_xav_distribution = pybamm.FullBroadcast(
                0.5,
                [f"{domain} {phase_name}particle"],
                {
                    "secondary": f"{domain} {phase_name}particle size",
                    "tertiary": "current collector",
                },
            )

            # Surface concentration distribution variables
            c_s_surf_distribution = pybamm.surf(c_s)
            c_s_surf_xav_distribution = pybamm.x_average(c_s_surf_distribution)

        c_s_rav_distribution = pybamm.r_average(c_s_distribution)
        c_s_av_distribution = pybamm.x_average(c_s_rav_distribution)

        variables = {
            f"Average {domain} {phase_name}particle concentration "
            "distribution": c_s_av_distribution / c_scale,
            f"Average {domain} {phase_name}particle concentration "
            "distribution [mol.m-3]": c_s_av_distribution,
            f"{Domain} {phase_name}particle concentration "
            "distribution": c_s_distribution / c_scale,
            f"{Domain} {phase_name}particle concentration distribution "
            "[mol.m-3]": c_s_distribution,
            f"R-averaged {domain} {phase_name}particle concentration "
            "distribution": c_s_rav_distribution / c_scale,
            f"R-averaged {domain} {phase_name}particle concentration distribution "
            "[mol.m-3]": c_s_rav_distribution,
            f"X-averaged {domain} {phase_name}particle concentration "
            "distribution": c_s_xav_distribution / c_scale,
            f"X-averaged {domain} {phase_name}particle concentration distribution "
            "[mol.m-3]": c_s_xav_distribution,
            f"X-averaged {domain} {phase_name}particle surface concentration"
            " distribution": c_s_surf_xav_distribution / c_scale,
            f"X-averaged {domain} {phase_name}particle surface concentration "
            "distribution [mol.m-3]": c_s_surf_xav_distribution,
            f"{Domain} {phase_name}particle surface concentration"
            " distribution": c_s_surf_distribution / c_scale,
            f"{Domain} {phase_name}particle surface stoichiometry"
            " distribution": c_s_surf_distribution / c_scale,
            f"{Domain} {phase_name}particle surface concentration"
            " distribution [mol.m-3]": c_s_surf_distribution,
        }
        return variables

    def _get_standard_flux_distribution_variables(self, N_s):
        """
        Forms standard flux variables that depend on particle size R given
        the flux variable N_s from the distribution submodel.
        """
        domain, Domain = self.domain_Domain
        phase_name = self.phase_name

        if [f"{domain} electrode"] in N_s.domains.values():
            # N_s depends on x

            N_s_distribution = N_s
            # x-av the *tertiary* domain
            # NOTE: not yet implemented. Fill with zeros instead
            N_s_xav_distribution = pybamm.FullBroadcast(
                0,
                [f"{domain} {phase_name}particle"],
                {
                    "secondary": f"{domain} {phase_name}particle size",
                    "tertiary": "current collector",
                },
            )
        else:
            N_s_xav_distribution = N_s
            N_s_distribution = pybamm.TertiaryBroadcast(N_s, [f"{domain} electrode"])

        variables = {
            f"X-averaged {domain} {phase_name}particle flux "
            "distribution [mol.m-2.s-1]": N_s_xav_distribution,
            f"{Domain} {phase_name}particle flux "
            "distribution [mol.m-2.s-1]": N_s_distribution,
        }

        return variables

    def _get_standard_diffusivity_variables(self, D_eff):
        domain, Domain = self.domain_Domain
        phase_name = self.phase_name

        variables = {
            f"{Domain} {phase_name}particle effective diffusivity [m2.s-1]": D_eff,
            f"X-averaged {domain} {phase_name}particle effective "
            "diffusivity [m2.s-1]": pybamm.x_average(D_eff),
        }
        return variables

    def _get_standard_diffusivity_distribution_variables(self, D_eff):
        domain, Domain = self.domain_Domain
        phase_name = self.phase_name

        variables = {
            f"{Domain} {phase_name}particle effective diffusivity "
            "distribution [m2.s-1]": D_eff,
            f"X-averaged {domain} {phase_name}particle effective diffusivity "
            "distribution[m2.s-1]": pybamm.x_average(D_eff),
        }

        return variables<|MERGE_RESOLUTION|>--- conflicted
+++ resolved
@@ -147,12 +147,7 @@
 
         variables.update(
             {
-<<<<<<< HEAD
-                f"{Domain} electrode {phase_name}filling fraction": c_s_vol_av
-                / c_scale,
-=======
-                f"{Domain} electrode {phase_name}stoichiometry": c_s_vol_av,
->>>>>>> 019823cb
+                f"{Domain} electrode {phase_name}stoichiometry": c_s_vol_av / c_scale,
                 f"{Domain} electrode {phase_name}volume-averaged "
                 "concentration": c_s_vol_av / c_scale,
                 f"{Domain} electrode {phase_name}volume-averaged "
