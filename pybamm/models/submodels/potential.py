--- conflicted
+++ resolved
@@ -42,15 +42,9 @@
 
         # Dimensionless
         ocp_n_av = pybamm.average(ocp_n)
-<<<<<<< HEAD
-        ocp_n_left = pybamm.BoundaryValue(ocp_n, "left")
-        ocp_p_av = pybamm.average(ocp_p)
-        ocp_p_right = pybamm.BoundaryValue(ocp_p, "right")
-=======
         ocp_p_av = pybamm.average(ocp_p)
         ocp_n_left = pybamm.boundary_value(ocp_n, "left")
         ocp_p_right = pybamm.boundary_value(ocp_p, "right")
->>>>>>> 611bae3e
         ocv_av = ocp_p_av - ocp_n_av
         ocv = ocp_p_right - ocp_n_left
 
