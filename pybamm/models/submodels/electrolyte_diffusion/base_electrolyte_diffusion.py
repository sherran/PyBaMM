--- conflicted
+++ resolved
@@ -41,16 +41,9 @@
         # Override print_name
         c_e.print_name = "c_e"
 
-<<<<<<< HEAD
-        variables = {
-            "Electrolyte concentration [mol.m-3]": c_e,
-            "X-averaged electrolyte concentration [mol.m-3]": pybamm.x_average(c_e),
-        }
-=======
         variables = self._get_standard_domain_concentration_variables(c_e_dict)
         variables.update(self._get_standard_whole_cell_concentration_variables(c_e))
         return variables
->>>>>>> 1e040363
 
     def _get_standard_domain_concentration_variables(self, c_e_dict):
         c_e_typ = self.param.c_e_typ
@@ -76,12 +69,7 @@
         variables_dim = variables.copy()
         for name, var in variables_dim.items():
             name = name.replace(" [mol.m-3]", "")
-            variables.update(
-                {
-                    name: var / self.param.c_e_typ,
-                    f"{name} [Molar]": var / 1000,
-                }
-            )
+            variables.update({name: var / c_e_typ, f"{name} [Molar]": var / 1000})
 
         return variables
 
@@ -89,17 +77,13 @@
         c_e_typ = self.param.c_e_typ
 
         variables = {
-            "Electrolyte concentration": c_e,
-            "X-averaged electrolyte concentration": pybamm.x_average(c_e),
+            "Electrolyte concentration [mol.m-3]": c_e,
+            "X-averaged electrolyte concentration [mol.m-3]": pybamm.x_average(c_e),
         }
         variables_nondim = variables.copy()
         for name, var in variables_nondim.items():
-            variables.update(
-                {
-                    f"{name} [mol.m-3]": c_e_typ * var,
-                    f"{name} [Molar]": c_e_typ * var / 1000,
-                }
-            )
+            name = name.replace(" [mol.m-3]", "")
+            variables.update({name: var / c_e_typ, f"{name} [Molar]": var / 1000})
 
         return variables
 
