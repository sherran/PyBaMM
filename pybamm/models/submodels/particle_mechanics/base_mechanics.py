--- conflicted
+++ resolved
@@ -22,7 +22,6 @@
     phase : str, optional
         Phase of the particle (default is "primary")
 
-<<<<<<< HEAD
     References
     ----------
     .. [1] Ai, W., Kraft, L., Sturm, J., Jossen, A., & Wu, B. (2019). Electrochemical
@@ -31,9 +30,6 @@
     .. [2] Deshpande, R., Verbrugge, M., Cheng, Y. T., Wang, J., & Liu, P. (2012).
            Battery cycle life prediction with coupled chemical degradation and
            fatigue mechanics. Journal of the Electrochemical Society, 159(10), A1730.
-=======
-    **Extends:** :class:`pybamm.BaseSubModel`
->>>>>>> f45f4a59
     """
 
     def __init__(self, param, domain, options, phase="primary"):
