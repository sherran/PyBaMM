--- conflicted
+++ resolved
@@ -73,6 +73,7 @@
 
         self.set_sei_submodel()
         self.set_lithium_plating_submodel()
+        self.set_total_kinetics_submodel()
 
         if self.half_cell:
             # This also removes "negative electrode" submodels, so should be done last
@@ -284,24 +285,17 @@
         )
 
     def set_other_reaction_submodels_to_zero(self):
-<<<<<<< HEAD
-        self.submodels["negative oxygen interface"] = pybamm.kinetics.NoReaction(
-            self.param, "Negative", "lithium-ion oxygen", "primary"
-        )
-        self.submodels["positive oxygen interface"] = pybamm.kinetics.NoReaction(
-            self.param, "Positive", "lithium-ion oxygen", "primary"
-        )
-=======
         for domain in ["Negative", "Positive"]:
             self.submodels[
                 f"{domain.lower()} oxygen interface"
-            ] = pybamm.kinetics.NoReaction(self.param, domain, "lithium-ion oxygen")
+            ] = pybamm.kinetics.NoReaction(
+                self.param, domain, "lithium-ion oxygen", "primary"
+            )
             self.submodels[
                 f"{domain.lower()} oxygen open circuit potential"
             ] = pybamm.open_circuit_potential.SingleOpenCircuitPotential(
                 self.param, domain, "lithium-ion oxygen", self.options
             )
->>>>>>> 0abd4f53
 
     def set_crack_submodel(self):
         for domain in ["Negative", "Positive"]:
