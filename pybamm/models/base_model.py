#
# Base model class
#
import copy
import casadi
import numpy as np

import pybamm
from pybamm.expression_tree.operations.latexify import Latexify

_EQUATION_ATTRIBUTES = [
    "rhs",
    "algebraic",
    "initial_conditions",
    "boundary_conditions",
    "variables",
    "external_variables",
    "events",
    "len_rhs",
    "len_alg",
    "len_rhs_and_alg",
    "bounds",
    "mass_matrix",
    "mass_matrix_inv",
    "concatenated_rhs",
    "concatenated_algebraic",
    "concatenated_initial_conditions",
]


class BaseModel:
    """
    Base model class for other models to extend.

    Attributes
    ----------
    name: str
        A string giving the name of the model.
    options: dict
        A dictionary of options to be passed to the model.
    submodels: dict
        A dictionary of submodels that the model is composed of.
    equations : :class:`pybamm.BaseEquations`
        The equations that define the model. When the model is first created, these are
        `pybamm.SymbolicEquations`. They are then converted to
        `pybamm.ParameterisedEquations` when parameter values are set
        and then `pybamm.DiscretisedEquations` when the model is discretised.
    use_jacobian : bool
        Whether to use the Jacobian when solving the model (default is True).
    convert_to_format : str
        Whether to convert the expression trees representing the rhs and
        algebraic equations, Jacobain (if using) and events into a different format:

        - None: keep PyBaMM expression tree structure.
        - "python": convert into pure python code that will calculate the result of \
        calling `evaluate(t, y)` on the given expression treeself.
        - "casadi": convert into CasADi expression tree, which then uses CasADi's \
        algorithm to calculate the Jacobian.

        Default is "casadi".
    """

    def __init__(self, name="Unnamed model"):
        self.name = name
        self._options = {"external submodels": []}

        # Initialise empty model
        self.submodels = {}
        self._equations = pybamm._SymbolicEquations()

        # Default behaviour is to use the jacobian
        self.use_jacobian = True
        self.convert_to_format = "casadi"

    @property
    def is_discretised(self):
        return isinstance(self._equations, pybamm._DiscretisedEquations)

    @property
    def name(self):
        return self._name

    @name.setter
    def name(self, value):
        self._name = value

    def __getattr__(self, name):
        if name in _EQUATION_ATTRIBUTES:
            return getattr(self._equations, name)
        else:
            return self.__getattribute__(name)

<<<<<<< HEAD
    def __setattr__(self, name, value):
        if name in _EQUATION_ATTRIBUTES:
            self._equations.__setattr__(name, value)
        else:
            super().__setattr__(name, value)
=======
    @property
    def variables(self):
        return self._variables

    @variables.setter
    def variables(self, variables):
        for name, var in variables.items():
            if (
                isinstance(var, pybamm.Variable)
                and var.name != name
                # Exception if the variable is also there under its own name
                and not (var.name in variables and variables[var.name] == var)
            ):
                raise ValueError(
                    f"Variable with name '{var.name}' is in variables dictionary with "
                    f"name '{name}'. Names must match."
                )
        self._variables = pybamm.FuzzyDict(variables)
>>>>>>> 8478e9a6

    def variable_names(self):
        return list(self._equations._variables.keys())

    @property
    def variables_and_events(self):
        """
        Returns variables and events in a single dictionary
        """
        return self._equations.variables_and_events

    @property
    def param(self):
        return self._param

    @param.setter
    def param(self, values):
        self._param = values

    @property
    def options(self):
        return self._options

    @options.setter
    def options(self, options):
        self._options = options

    @property
    def timescale(self):
        """Timescale of model, to be used for non-dimensionalising time when solving"""
        return self._equations.timescale

    @timescale.setter
    def timescale(self, value):
        """Set the timescale"""
        self._equations.timescale = value

    @property
    def length_scales(self):
        "Length scales of model"
        return self._equations.length_scales

    @length_scales.setter
    def length_scales(self, values):
        "Set the length scale, converting any numbers to pybamm.Scalar"
        self._equations.length_scales = values

    @property
    def default_var_pts(self):
        return {}

    @property
    def default_geometry(self):
        return {}

    @property
    def default_submesh_types(self):
        return {}

    @property
    def default_spatial_methods(self):
        return {}

    @property
    def default_solver(self):
        """Return default solver based on whether model is ODE/DAE or algebraic"""
        if len(self.rhs) == 0 and len(self.algebraic) != 0:
            return pybamm.CasadiAlgebraicSolver()
        else:
            return pybamm.CasadiSolver(mode="safe")

    @property
    def default_quick_plot_variables(self):
        return None

    @property
    def default_parameter_values(self):
        return pybamm.ParameterValues({})

    @property
    def parameters(self):
        """Returns all the parameters in the model"""
        return self._equations.parameters

    @property
    def input_parameters(self):
        """Returns all the input parameters in the model"""
        return self._equations.input_parameters

    def print_parameter_info(self):
        self._equations.print_parameter_info()

    def new_copy(self, equations=None):
        """
        Creates a copy of the model, explicitly copying all the mutable attributes
        to avoid issues with shared objects.
        """
        new_model = copy.copy(self)
        if equations is None:
            equations = self._equations.copy()
        new_model._equations = equations
        return new_model

    def build_model(self):
        self._build_model()
        self._equations._built = True
        pybamm.logger.info("Finish building {}".format(self.name))

    def _build_model(self):
        # Check if already built
        if self._equations._built:
            raise pybamm.ModelError(
                """Model already built. If you are adding a new submodel, try using
                `model.update` instead."""
            )

        pybamm.logger.info("Start building {}".format(self.name))

        if self._equations._built_fundamental_and_external is False:
            self._equations.build_fundamental_and_external(self)

        self._equations.build_coupled_variables(self)

        self._equations.build_model_equations(self)

    def update(self, *submodels):
        self._equations.update(*submodels)

    def set_initial_conditions_from(self, solution, inplace=True, return_type="model"):
        """
        Update initial conditions with the final states from a Solution object or from
        a dictionary.
        This assumes that, for each variable in self.initial_conditions, there is a
        corresponding variable in the solution with the same name and size.

        Parameters
        ----------
        solution : :class:`pybamm.Solution`, or dict
            The solution to use to initialize the model
        inplace : bool, optional
            Whether to modify the model inplace or create a new model (default True)
        return_type : str, optional
            Whether to return the model (default) or initial conditions ("ics")
        """
        initial_conditions = {}
        if isinstance(solution, pybamm.Solution):
            solution = solution.last_state
        for var in self.initial_conditions:
            if isinstance(var, pybamm.Variable):
                try:
                    final_state = solution[var.name]
                except KeyError as e:
                    raise pybamm.ModelError(
                        "To update a model from a solution, each variable in "
                        "model.initial_conditions must appear in the solution with "
                        "the same key as the variable name. In the solution provided, "
                        f"{e.args[0]}"
                    )
                if isinstance(solution, pybamm.Solution):
                    final_state = final_state.data
                if final_state.ndim == 0:
                    final_state_eval = np.array([final_state])
                elif final_state.ndim == 1:
                    final_state_eval = final_state[-1:]
                elif final_state.ndim == 2:
                    final_state_eval = final_state[:, -1]
                elif final_state.ndim == 3:
                    final_state_eval = final_state[:, :, -1].flatten(order="F")
                else:
                    raise NotImplementedError("Variable must be 0D, 1D, or 2D")
                initial_conditions[var] = pybamm.Vector(final_state_eval)
            elif isinstance(var, pybamm.Concatenation):
                children = []
                for child in var.orphans:
                    try:
                        final_state = solution[child.name]
                    except KeyError as e:
                        raise pybamm.ModelError(
                            "To update a model from a solution, each variable in "
                            "model.initial_conditions must appear in the solution with "
                            "the same key as the variable name. In the solution "
                            f"provided, {e.args[0]}"
                        )
                    if isinstance(solution, pybamm.Solution):
                        final_state = final_state.data
                    if final_state.ndim == 2:
                        final_state_eval = final_state[:, -1]
                    else:
                        raise NotImplementedError(
                            "Variable in concatenation must be 1D"
                        )
                    children.append(final_state_eval)
                initial_conditions[var] = pybamm.Vector(np.concatenate(children))

            else:
                raise NotImplementedError(
                    "Variable must have type 'Variable' or 'Concatenation'"
                )

        # Also update the concatenated initial conditions if the model is already
        # discretised
        if self.is_discretised:
            concatenated_initial_conditions = (
                self._equations._discretisation._concatenate_in_order(
                    initial_conditions
                )
            )
        else:
            concatenated_initial_conditions = None

        if return_type == "model":
            if inplace is True:
                model = self
            else:
                model = self.new_copy()

            model._equations._initial_conditions = pybamm.ReadOnlyDict(
                initial_conditions
            )
            model._equations._concatenated_initial_conditions = (
                concatenated_initial_conditions
            )
            return model
        elif return_type == "ics":
            return initial_conditions, concatenated_initial_conditions

    def check_well_posedness(self, post_discretisation=False):
        self._equations.check_well_posedness(post_discretisation)

    def info(self, symbol_name):
        """
        Provides helpful summary information for a symbol.

        Parameters
        ----------
        parameter_name : str
        """
        # Should we deprecate this? Not really sure how it's used?

        div = "-----------------------------------------"
        symbol = find_symbol_in_model(self, symbol_name)

        if symbol is None:
            return None

        print(div)
        print(symbol_name, "\n")
        print(type(symbol))

        if isinstance(symbol, pybamm.FunctionParameter):
            print("")
            print("Inputs:")
            symbol.print_input_names()

        print(div)

    def check_discretised_or_discretise_inplace_if_0D(self):
        """
        Discretise model if it isn't already discretised
        This only works with purely 0D models, as otherwise the mesh and spatial
        method should be specified by the user
        """
        if self.is_discretised is False:
            try:
                disc = pybamm.Discretisation()
                disc.process_model(self)
            except pybamm.DiscretisationError as e:
                raise pybamm.DiscretisationError(
                    "Cannot automatically discretise model, model should be "
                    "discretised before exporting casadi functions ({})".format(e)
                )

    def export_casadi_objects(self, variable_names, input_parameter_order=None):
        """
        Export the constituent parts of the model (rhs, algebraic, initial conditions,
        etc) as casadi objects.

        Parameters
        ----------
        variable_names : list
            Variables to be exported alongside the model structure
        input_parameter_order : list, optional
            Order in which the input parameters should be stacked. If None, the order
            returned by :meth:`BaseModel.input_parameters` is used

        Returns
        -------
        casadi_dict : dict
            Dictionary of {str: casadi object} pairs representing the model in casadi
            format
        """
        self.check_discretised_or_discretise_inplace_if_0D()

        # Create casadi functions for the model
        t_casadi = casadi.MX.sym("t")
        y_diff = casadi.MX.sym("y_diff", self.concatenated_rhs.size)
        y_alg = casadi.MX.sym("y_alg", self.concatenated_algebraic.size)
        y_casadi = casadi.vertcat(y_diff, y_alg)

        # Read inputs
        inputs_wrong_order = {}
        for input_param in self.input_parameters:
            name = input_param.name
            inputs_wrong_order[name] = casadi.MX.sym(name, input_param._expected_size)
        # Read external variables
        external_casadi = {}
        for external_varaiable in self.external_variables:
            name = external_varaiable.name
            ev_size = external_varaiable._evaluate_for_shape().shape[0]
            external_casadi[name] = casadi.MX.sym(name, ev_size)
        # Sort according to input_parameter_order
        if input_parameter_order is None:
            inputs = inputs_wrong_order
        else:
            inputs = {name: inputs_wrong_order[name] for name in input_parameter_order}
        # Set up external variables and inputs
        # Put external variables first like the integrator expects
        ext_and_in = {**external_casadi, **inputs}
        inputs_stacked = casadi.vertcat(*[p for p in ext_and_in.values()])

        # Convert initial conditions to casadi form
        y0 = self.concatenated_initial_conditions.to_casadi(
            t_casadi, y_casadi, inputs=inputs
        )
        x0 = y0[: self.concatenated_rhs.size]
        z0 = y0[self.concatenated_rhs.size :]

        # Convert rhs and algebraic to casadi form and calculate jacobians
        rhs = self.concatenated_rhs.to_casadi(t_casadi, y_casadi, inputs=ext_and_in)
        jac_rhs = casadi.jacobian(rhs, y_casadi)
        algebraic = self.concatenated_algebraic.to_casadi(
            t_casadi, y_casadi, inputs=inputs
        )
        jac_algebraic = casadi.jacobian(algebraic, y_casadi)

        # For specified variables, convert to casadi
        variables = {}
        for name in variable_names:
            var = self.variables[name]
            variables[name] = var.to_casadi(t_casadi, y_casadi, inputs=ext_and_in)

        casadi_dict = {
            "t": t_casadi,
            "x": y_diff,
            "z": y_alg,
            "inputs": inputs_stacked,
            "rhs": rhs,
            "algebraic": algebraic,
            "jac_rhs": jac_rhs,
            "jac_algebraic": jac_algebraic,
            "variables": variables,
            "x0": x0,
            "z0": z0,
        }

        return casadi_dict

    def generate(
        self, filename, variable_names, input_parameter_order=None, cg_options=None
    ):
        """
        Generate the model in C, using CasADi.

        Parameters
        ----------
        filename : str
            Name of the file to which to save the code
        variable_names : list
            Variables to be exported alongside the model structure
        input_parameter_order : list, optional
            Order in which the input parameters should be stacked. If None, the order
            returned by :meth:`BaseModel.input_parameters` is used
        cg_options : dict
            Options to pass to the code generator.
            See https://web.casadi.org/docs/#generating-c-code
        """
        model = self.export_casadi_objects(variable_names, input_parameter_order)

        # Read the exported objects
        t, x, z, p = model["t"], model["x"], model["z"], model["inputs"]
        x0, z0 = model["x0"], model["z0"]
        rhs, alg = model["rhs"], model["algebraic"]
        variables = model["variables"]
        jac_rhs, jac_alg = model["jac_rhs"], model["jac_algebraic"]

        # Create functions
        rhs_fn = casadi.Function("rhs_", [t, x, z, p], [rhs])
        alg_fn = casadi.Function("alg_", [t, x, z, p], [alg])
        jac_rhs_fn = casadi.Function("jac_rhs", [t, x, z, p], [jac_rhs])
        jac_alg_fn = casadi.Function("jac_alg", [t, x, z, p], [jac_alg])
        # Call these functions to initialize initial conditions
        # (initial conditions are not yet consistent at this stage)
        x0_fn = casadi.Function("x0", [p], [x0])
        z0_fn = casadi.Function("z0", [p], [z0])
        # Variables
        variables_stacked = casadi.vertcat(*variables.values())
        variables_fn = casadi.Function("variables", [t, x, z, p], [variables_stacked])

        # Write C files
        cg_options = cg_options or {}
        C = casadi.CodeGenerator(filename, cg_options)
        C.add(rhs_fn)
        C.add(alg_fn)
        C.add(jac_rhs_fn)
        C.add(jac_alg_fn)
        C.add(x0_fn)
        C.add(z0_fn)
        C.add(variables_fn)
        C.generate()

    def latexify(self, filename=None, newline=True):
        # For docstring, see pybamm.expression_tree.operations.latexify.Latexify
        return Latexify(self, filename, newline).latexify()

    # Set :meth:`latexify` docstring from :class:`Latexify`
    latexify.__doc__ = Latexify.__doc__

    def process_parameters_and_discretise(self, symbol, parameter_values, disc):
        """
        Process parameters and discretise a symbol using supplied parameter values
        and discretisation. Note: care should be taken if using spatial operators
        on dimensional symbols. Operators in pybamm are written in non-dimensional
        form, so may need to be scaled by the appropriate length scale. It is
        recommended to use this method on non-dimensional symbols.

        Parameters
        ----------
        symbol : :class:`pybamm.Symbol`
            Symbol to be processed
        parameter_values : :class:`pybamm.ParameterValues`
            The parameter values to use during processing
        disc : :class:`pybamm.Discretisation`
            The discrisation to use

        Returns
        -------
        :class:`pybamm.Symbol`
            Processed symbol
        """
        # Set y slices
        if disc.y_slices == {}:
            variables = list(self.rhs.keys()) + list(self.algebraic.keys())
            disc.set_variable_slices(variables)

        # Set boundary conditions (also requires setting parameter values)
        if disc.bcs == {}:
            self.boundary_conditions = parameter_values.process_boundary_conditions(
                self
            )
            disc.bcs = disc.process_boundary_conditions(self)

        # Process
        param_symbol = parameter_values.process_symbol(symbol)
        disc_symbol = disc.process_symbol(param_symbol)

        return disc_symbol


# helper functions for finding symbols
def find_symbol_in_tree(tree, name):
    if name == tree.name:
        return tree
    elif len(tree.children) > 0:
        for child in tree.children:
            child_return = find_symbol_in_tree(child, name)
            if child_return is not None:
                return child_return


def find_symbol_in_dict(dic, name):
    for tree in dic.values():
        tree_return = find_symbol_in_tree(tree, name)
        if tree_return is not None:
            return tree_return


def find_symbol_in_model(model, name):
    dics = [model.rhs, model.algebraic, model.variables]
    for dic in dics:
        dic_return = find_symbol_in_dict(dic, name)
        if dic_return is not None:
            return dic_return<|MERGE_RESOLUTION|>--- conflicted
+++ resolved
@@ -90,32 +90,11 @@
         else:
             return self.__getattribute__(name)
 
-<<<<<<< HEAD
     def __setattr__(self, name, value):
         if name in _EQUATION_ATTRIBUTES:
             self._equations.__setattr__(name, value)
         else:
             super().__setattr__(name, value)
-=======
-    @property
-    def variables(self):
-        return self._variables
-
-    @variables.setter
-    def variables(self, variables):
-        for name, var in variables.items():
-            if (
-                isinstance(var, pybamm.Variable)
-                and var.name != name
-                # Exception if the variable is also there under its own name
-                and not (var.name in variables and variables[var.name] == var)
-            ):
-                raise ValueError(
-                    f"Variable with name '{var.name}' is in variables dictionary with "
-                    f"name '{name}'. Names must match."
-                )
-        self._variables = pybamm.FuzzyDict(variables)
->>>>>>> 8478e9a6
 
     def variable_names(self):
         return list(self._equations._variables.keys())
