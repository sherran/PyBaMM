--- conflicted
+++ resolved
@@ -152,13 +152,9 @@
         start = 0
         end = 0
         for dom in node.domain:
-<<<<<<< HEAD
-            end += self.mesh[dom].npts
-=======
-            prim_pts = mesh[dom][0].npts
-            second_pts = len(mesh[dom])
+            prim_pts = self.mesh[dom][0].npts
+            second_pts = len(self.mesh[dom])
             end += prim_pts * second_pts
->>>>>>> e9a7d375
             slices[dom] = slice(start, end)
             start = end
         return slices
