--- conflicted
+++ resolved
@@ -550,13 +550,9 @@
         return array_type(entries, domains=product_symbol.domains)
 
     except NotImplementedError:
-<<<<<<< HEAD
-        if product_symbol.evaluates_on_edges("primary"):
-=======
         if sum_symbol.shape_for_testing == (1, 1):
             return pybamm.Scalar(fill_value)
-        if sum_symbol.evaluates_on_edges("primary"):
->>>>>>> 8bdc3e03
+        if product_symbol.evaluates_on_edges("primary"):
             return FullBroadcastToEdges(
                 fill_value, broadcast_domains=product_symbol.domains
             )
