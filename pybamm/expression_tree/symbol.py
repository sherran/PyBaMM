--- conflicted
+++ resolved
@@ -737,11 +737,8 @@
                 )
                 # Pick a y that won't cause RuntimeWarnings
                 y = np.linspace(0.1, 0.9, min_y_size)
-<<<<<<< HEAD
-            evaluated_self = self.evaluate(0, y, u="shape test")
-=======
+
             evaluated_self = self.evaluate(0, y, y, inputs="shape test")
->>>>>>> 131e3550
 
         # Return shape of evaluated object
         if isinstance(evaluated_self, numbers.Number):
