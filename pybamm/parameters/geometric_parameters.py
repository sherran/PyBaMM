#
# Geometric Parameters
#
import pybamm
from .base_parameters import BaseParameters


class GeometricParameters(BaseParameters):
    """
    Standard geometric parameters

    Layout:
        1. Dimensional Parameters
        2. Dimensional Functions
        3. Scalings
        4. Dimensionless Parameters
        5. Dimensionless Functions
    """

    def __init__(self, options=None):
        self.options = options
        self.n = DomainGeometricParameters("Negative", self)
        self.s = DomainGeometricParameters("Separator", self)
        self.p = DomainGeometricParameters("Positive", self)
        self.domain_params = [self.n, self.s, self.p]

        # Set parameters and scales
        self._set_dimensional_parameters()
        self._set_scales()
        self._set_dimensionless_parameters()

    def _set_dimensional_parameters(self):
        """Defines the dimensional parameters."""
        for domain in self.domain_params:
            domain._set_dimensional_parameters()

        # Macroscale geometry
        self.L_x = (
            self.n.L + self.s.L + self.p.L
        )  # Total distance between current collectors
        self.L = self.n.L_cc + self.L_x + self.p.L_cc  # Total cell thickness
        self.L_Li = pybamm.Parameter("Lithium counter electrode thickness [m]")
        self.L_y = pybamm.Parameter(
            "Electrode width [m]"
        )  # For a cylindrical cell L_y is the "unwound" length of the electrode
        self.L_z = pybamm.Parameter("Electrode height [m]")
        self.r_inner_dimensional = pybamm.Parameter("Inner cell radius [m]")
        self.r_outer_dimensional = pybamm.Parameter("Outer cell radius [m]")
        self.A_cc = self.L_y * self.L_z  # Current collector cross sectional area
        self.A_cooling = pybamm.Parameter("Cell cooling surface area [m2]")
        self.V_cell = pybamm.Parameter("Cell volume [m3]")

    def _set_scales(self):
        """Define the scales used in the non-dimensionalisation scheme"""
        for domain in self.domain_params:
            domain._set_scales()

    def _set_dimensionless_parameters(self):
        """Defines the dimensionless parameters."""
        for domain in self.domain_params:
            domain._set_dimensionless_parameters()

        # Macroscale Geometry
        self.l_x = self.L_x / self.L_x
        self.l_Li = self.L_Li / self.L_x
        self.l_y = self.L_y / self.L_z
        self.l_z = self.L_z / self.L_z
        self.r_inner = self.r_inner_dimensional / self.r_outer_dimensional
        self.r_outer = self.r_outer_dimensional / self.r_outer_dimensional
        self.a_cc = self.l_y * self.l_z
        self.a_cooling = self.A_cooling / (self.L_z ** 2)
        self.v_cell = self.V_cell / (self.L_x * self.L_z ** 2)

        self.l = self.L / self.L_x
        self.delta = self.L_x / self.L_z  # Pouch cell aspect ratio


class DomainGeometricParameters(BaseParameters):
    def __init__(self, domain, main_param):
        self.domain = domain
        self.main_param = main_param

        if self.domain != "Separator":
            self.prim = ParticleGeometricParameters(domain, "primary", main_param)
            self.sec = ParticleGeometricParameters(domain, "secondary", main_param)
            self.phases = [self.prim, self.sec]
        else:
            self.phases = []

    def _set_dimensional_parameters(self):
        """Defines the dimensional parameters."""
        for phase in self.phases:
            phase._set_dimensional_parameters()

        if self.domain == "Separator":
            self.L = pybamm.Parameter("Separator thickness [m]")
            self.b_e = pybamm.Parameter("Separator Bruggeman coefficient (electrolyte)")
            return

        Domain = self.domain

        # Macroscale geometry
        self.L_cc = pybamm.Parameter(f"{Domain} current collector thickness [m]")
        self.L = pybamm.Parameter(f"{Domain} electrode thickness [m]")

        # Tab geometry (for pouch cells)
        self.L_tab = pybamm.Parameter(f"{Domain} tab width [m]")
        self.Centre_y_tab = pybamm.Parameter(f"{Domain} tab centre y-coordinate [m]")
        self.Centre_z_tab = pybamm.Parameter(f"{Domain} tab centre z-coordinate [m]")
        self.A_tab = self.L_tab * self.L_cc  # Area of tab

        # Microscale geometry
        self.b_e = pybamm.Parameter(
            f"{Domain} electrode Bruggeman coefficient (electrolyte)"
        )
        self.b_s = pybamm.Parameter(
            f"{Domain} electrode Bruggeman coefficient (electrode)"
        )

    def _set_scales(self):
        """Define the scales used in the non-dimensionalisation scheme"""
        for phase in self.phases:
            phase._set_scales()

    def _set_dimensionless_parameters(self):
        """Defines the dimensionless parameters."""
        for phase in self.phases:
            phase._set_dimensionless_parameters()
        main = self.main_param

        # Macroscale Geometry
        self.l = self.L / main.L_x
        if self.domain == "Separator":
            return

        self.l_cc = self.L_cc / main.L_x

        # Tab geometry (for pouch cells)
        self.l_tab = self.L_tab / main.L_z
        self.centre_y_tab = self.Centre_y_tab / main.L_z
        self.centre_z_tab = self.Centre_z_tab / main.L_z


class ParticleGeometricParameters(BaseParameters):
    def __init__(self, domain, phase, main_param):
        self.domain = domain
        self.phase = phase
        self.main_param = main_param
        self.set_phase_name()

    def _set_dimensional_parameters(self):
        """Defines the dimensional parameters."""
        Domain = self.domain
        pref = self.phase_prefactor

        # Microscale geometry
        # Note: for li-ion cells, the definition of the surface area to
        # volume ratio is overwritten in lithium_ion_parameters.py to be computed
        # based on the assumed particle shape
        self.a_dim = pybamm.Parameter(
            f"{pref}{Domain} electrode surface area to volume ratio [m-1]"
        )

        # Particle-size distribution geometry
        self.R_min_dim = pybamm.Parameter(f"{pref}{Domain} minimum particle radius [m]")
        self.R_max_dim = pybamm.Parameter(f"{pref}{Domain} maximum particle radius [m]")
        self.sd_a_dim = pybamm.Parameter(
            f"{pref}{Domain} area-weighted particle-size standard deviation [m]"
        )

    @property
    def R_dimensional(self):
        if self.domain == "Negative":
            x = pybamm.standard_spatial_vars.x_n
        elif self.domain == "Positive":
            x = pybamm.standard_spatial_vars.x_p

        inputs = {"Through-cell distance (x) [m]": x * self.main_param.L_x}
        return pybamm.FunctionParameter(
            f"{self.phase_prefactor}{self.domain} particle radius [m]", inputs
        )

    def f_a_dist_dimensional(self, R):
        """
        Dimensional electrode area-weighted particle-size distribution
        """
        inputs = {f"{self.phase_prefactor}{self.domain} particle-size variable [m]": R}
        return pybamm.FunctionParameter(
<<<<<<< HEAD
            f"{self.phase_prefactor}{self.domain} area-weighted particle-size distribution [m-1]",
=======
            f"{self.phase_prefactor}{self.domain} "
            "area-weighted particle-size distribution [m-1]",
>>>>>>> 7cff6ea3
            inputs,
        )

    def _set_scales(self):
        """Define the scales used in the non-dimensionalisation scheme"""
        # Microscale geometry
        # Note: these scales are necessary here to non-dimensionalise the
        # particle size distributions.
        self.R_typ = pybamm.xyz_average(self.R_dimensional)

    def _set_dimensionless_parameters(self):
        """Defines the dimensionless parameters."""
        # Particle-size distribution geometry
        self.R_min = self.R_min_dim / self.R_typ
        self.R_max = self.R_max_dim / self.R_typ
        self.sd_a = self.sd_a_dim / self.R_typ

        # Particle radius
        self.R = self.R_dimensional / self.R_typ

    def f_a_dist(self, R):
        """
        Dimensionless electrode area-weighted particle-size distribution
        """
        R_dim = R * self.R_typ
        return self.f_a_dist_dimensional(R_dim) * self.R_typ


geometric_parameters = GeometricParameters()<|MERGE_RESOLUTION|>--- conflicted
+++ resolved
@@ -186,12 +186,8 @@
         """
         inputs = {f"{self.phase_prefactor}{self.domain} particle-size variable [m]": R}
         return pybamm.FunctionParameter(
-<<<<<<< HEAD
-            f"{self.phase_prefactor}{self.domain} area-weighted particle-size distribution [m-1]",
-=======
             f"{self.phase_prefactor}{self.domain} "
             "area-weighted particle-size distribution [m-1]",
->>>>>>> 7cff6ea3
             inputs,
         )
 
