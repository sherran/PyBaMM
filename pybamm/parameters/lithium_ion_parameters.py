#
# Standard parameters for lithium-ion battery models
#
import pybamm
from .base_parameters import BaseParameters


class LithiumIonParameters(BaseParameters):
    """
    Standard parameters for lithium-ion battery models

    Layout:
        1. Dimensional Parameters
        2. Dimensional Functions
        3. Scalings
        4. Dimensionless Parameters
        5. Dimensionless Functions
        6. Input Current

    Parameters
    ----------

    options : dict, optional
        A dictionary of options to be passed to the parameters. The options that
        can be set are listed below.

            * "particle shape" : str, optional
                Sets the model shape of the electrode particles. This is used to
                calculate the surface area to volume ratio. Can be "spherical"
                (default). TODO: implement "cylindrical" and "platelet".
            * "working electrode": str
                Which electrode(s) intercalates and which is counter. If "both"
                (default), the model is a standard battery. Otherwise can be "negative"
                or "positive" to indicate a half-cell model.

    """

    def __init__(self, options=None):
        self.options = options
        # Save whether the submodel is a half-cell submodel
        self.half_cell = self.options["working electrode"] != "both"

        # Get geometric, electrical and thermal parameters
        self.geo = pybamm.geometric_parameters
        self.elec = pybamm.electrical_parameters
        self.therm = pybamm.thermal_parameters

        # Set parameters and scales
        self._set_dimensional_parameters()
        self._set_scales()
        self._set_dimensionless_parameters()

        # Set input current
        self._set_input_current()

    def _set_dimensional_parameters(self):
        """Defines the dimensional parameters"""
        # Spatial variables
        r_n = pybamm.standard_spatial_vars.r_n * self.geo.R_n_typ
        r_p = pybamm.standard_spatial_vars.r_p * self.geo.R_p_typ
        x_n = pybamm.standard_spatial_vars.x_n * self.geo.L_x
        x_s = pybamm.standard_spatial_vars.x_s * self.geo.L_x
        x_p = pybamm.standard_spatial_vars.x_p * self.geo.L_x

        # Physical constants
        self.R = pybamm.constants.R
        self.F = pybamm.constants.F
        self.T_ref = self.therm.T_ref

        # Macroscale geometry
        self.L_cn = self.geo.L_cn
        self.L_n = self.geo.L_n
        self.L_s = self.geo.L_s
        self.L_p = self.geo.L_p
        self.L_cp = self.geo.L_cp
        self.L_x = self.geo.L_x
        self.L_y = self.geo.L_y
        self.L_z = self.geo.L_z
        self.L = self.geo.L
        self.A_cc = self.geo.A_cc
        self.A_cooling = self.geo.A_cooling
        self.V_cell = self.geo.V_cell

        # Tab geometry
        self.L_tab_n = self.geo.L_tab_n
        self.Centre_y_tab_n = self.geo.Centre_y_tab_n
        self.Centre_z_tab_n = self.geo.Centre_z_tab_n
        self.L_tab_p = self.geo.L_tab_p
        self.Centre_y_tab_p = self.geo.Centre_y_tab_p
        self.Centre_z_tab_p = self.geo.Centre_z_tab_p
        self.A_tab_n = self.geo.A_tab_n
        self.A_tab_p = self.geo.A_tab_p

        # Electrical
        self.I_typ = self.elec.I_typ
        self.Q = self.elec.Q
        self.C_rate = self.elec.C_rate
        self.n_electrodes_parallel = self.elec.n_electrodes_parallel
        self.n_cells = self.elec.n_cells
        self.i_typ = self.elec.i_typ
        self.voltage_low_cut_dimensional = self.elec.voltage_low_cut_dimensional
        self.voltage_high_cut_dimensional = self.elec.voltage_high_cut_dimensional

        # Electrolyte properties
        self.c_e_typ = pybamm.Parameter("Typical electrolyte concentration [mol.m-3]")

        # Electrode properties
        self.c_n_max = pybamm.Parameter(
            "Maximum concentration in negative electrode [mol.m-3]"
        )
        self.c_p_max = pybamm.Parameter(
            "Maximum concentration in positive electrode [mol.m-3]"
        )
        self.sigma_cn_dimensional = pybamm.Parameter(
            "Negative current collector conductivity [S.m-1]"
        )
        self.sigma_cp_dimensional = pybamm.Parameter(
            "Positive current collector conductivity [S.m-1]"
        )

        # Microscale geometry
        # Note: the surface area to volume ratio is defined later with the function
        # parameters. The particle size as a function of through-cell position is
        # already defined in geometric_parameters.py
        self.R_n_dimensional = self.geo.R_n_dimensional
        self.R_p_dimensional = self.geo.R_p_dimensional

        self.epsilon_n_init = pybamm.FunctionParameter(
            "Negative electrode porosity", {"Through-cell distance (x_n) [m]": x_n}
        )
        self.epsilon_s_init = pybamm.FunctionParameter(
            "Separator porosity", {"Through-cell distance (x_s) [m]": x_s}
        )
        self.epsilon_p_init = pybamm.FunctionParameter(
            "Positive electrode porosity", {"Through-cell distance (x_p) [m]": x_p}
        )

        if self.half_cell:
            self.epsilon_init = pybamm.concatenation(
                self.epsilon_s_init, self.epsilon_p_init
            )
        else:
            self.epsilon_init = pybamm.concatenation(
                self.epsilon_n_init, self.epsilon_s_init, self.epsilon_p_init
            )

        self.b_e_n = self.geo.b_e_n
        self.b_e_s = self.geo.b_e_s
        self.b_e_p = self.geo.b_e_p
        self.b_s_n = self.geo.b_s_n
        self.b_s_p = self.geo.b_s_p

        # Particle-size distribution parameters
        self.R_min_n_dim = self.geo.R_min_n_dim
        self.R_min_p_dim = self.geo.R_min_p_dim
        self.R_max_n_dim = self.geo.R_max_n_dim
        self.R_max_p_dim = self.geo.R_max_p_dim
        self.sd_a_n_dim = self.geo.sd_a_n_dim
        self.sd_a_p_dim = self.geo.sd_a_p_dim
        self.f_a_dist_n_dimensional = self.geo.f_a_dist_n_dimensional
        self.f_a_dist_p_dimensional = self.geo.f_a_dist_p_dimensional

        # Electrochemical reactions
        self.ne_n = pybamm.Parameter("Negative electrode electrons in reaction")
        self.ne_p = pybamm.Parameter("Positive electrode electrons in reaction")
        self.C_dl_n_dimensional = pybamm.Parameter(
            "Negative electrode double-layer capacity [F.m-2]"
        )
        self.C_dl_p_dimensional = pybamm.Parameter(
            "Positive electrode double-layer capacity [F.m-2]"
        )

        # SEI parameters
        self.V_bar_inner_dimensional = pybamm.Parameter(
            "Inner SEI partial molar volume [m3.mol-1]"
        )
        self.V_bar_outer_dimensional = pybamm.Parameter(
            "Outer SEI partial molar volume [m3.mol-1]"
        )

        self.m_sei_dimensional = pybamm.Parameter(
            "SEI reaction exchange current density [A.m-2]"
        )

        self.R_sei_dimensional = pybamm.Parameter("SEI resistivity [Ohm.m]")
        self.D_sol_dimensional = pybamm.Parameter(
            "Outer SEI solvent diffusivity [m2.s-1]"
        )
        self.c_sol_dimensional = pybamm.Parameter(
            "Bulk solvent concentration [mol.m-3]"
        )
        self.m_ratio = pybamm.Parameter(
            "Ratio of inner and outer SEI exchange current densities"
        )
        self.U_inner_dimensional = pybamm.Parameter(
            "Inner SEI open-circuit potential [V]"
        )
        self.U_outer_dimensional = pybamm.Parameter(
            "Outer SEI open-circuit potential [V]"
        )
        self.kappa_inner_dimensional = pybamm.Parameter(
            "Inner SEI electron conductivity [S.m-1]"
        )
        self.D_li_dimensional = pybamm.Parameter(
            "Inner SEI lithium interstitial diffusivity [m2.s-1]"
        )
        self.c_li_0_dimensional = pybamm.Parameter(
            "Lithium interstitial reference concentration [mol.m-3]"
        )
        self.L_inner_0_dim = pybamm.Parameter("Initial inner SEI thickness [m]")
        self.L_outer_0_dim = pybamm.Parameter("Initial outer SEI thickness [m]")
        self.L_sei_0_dim = self.L_inner_0_dim + self.L_outer_0_dim

        # EC reaction
        self.c_ec_0_dim = pybamm.Parameter(
            "EC initial concentration in electrolyte [mol.m-3]"
        )
        self.D_ec_dim = pybamm.Parameter("EC diffusivity [m2.s-1]")
        self.k_sei_dim = pybamm.Parameter("SEI kinetic rate constant [m.s-1]")
        self.U_sei_dim = pybamm.Parameter("SEI open-circuit potential [V]")

        # Li plating parameters
        self.V_bar_plated_Li = pybamm.Parameter(
            "Lithium metal partial molar volume [m3.mol-1]"
        )
        self.c_plated_Li_0_dim = pybamm.Parameter(
            "Initial plated lithium concentration [mol.m-3]"
        )

        # Initial conditions
        # Note: the initial concentration in the electrodes can be set as a function
        # of through-cell position, so is defined later as a function
        self.c_e_init_dimensional = pybamm.Parameter(
            "Initial concentration in electrolyte [mol.m-3]"
        )

        # Mechanical parameters
        self.nu_n = pybamm.Parameter("Negative electrode Poisson's ratio")
        self.nu_p = pybamm.Parameter("Positive electrode Poisson's ratio")
        self.E_n = pybamm.Parameter("Negative electrode Young's modulus [Pa]")
        self.E_p = pybamm.Parameter("Positive electrode Young's modulus [Pa]")
        self.c_n_0_dim = pybamm.Parameter(
            "Negative electrode reference concentration for free of deformation "
            "[mol.m-3]"
        )
        self.c_p_0_dim = pybamm.Parameter(
            "Positive electrode reference concentration for free of deformation "
            "[mol.m-3]"
        )
        self.Omega_n = pybamm.Parameter(
            "Negative electrode partial molar volume [m3.mol-1]"
        )
        self.Omega_p = pybamm.Parameter(
            "Positive electrode partial molar volume [m3.mol-1]"
        )
        self.l_cr_n_0 = pybamm.Parameter("Negative electrode initial crack length [m]")
        self.l_cr_p_0 = pybamm.Parameter("Positive electrode initial crack length [m]")
        self.w_cr = pybamm.Parameter("Negative electrode initial crack width [m]")
        self.rho_cr_n_dim = pybamm.Parameter(
            "Negative electrode number of cracks per unit area [m-2]"
        )
        self.rho_cr_p_dim = pybamm.Parameter(
            "Positive electrode number of cracks per unit area [m-2]"
        )
        self.b_cr_n = pybamm.Parameter("Negative electrode Paris' law constant b")
        self.b_cr_p = pybamm.Parameter("Positive electrode Paris' law constant b")
        self.m_cr_n = pybamm.Parameter("Negative electrode Paris' law constant m")
        self.m_cr_p = pybamm.Parameter("Positive electrode Paris' law constant m")
        self.Eac_cr_n = pybamm.Parameter(
            "Negative electrode activation energy for cracking rate [kJ.mol-1]"
        )  # noqa
        self.Eac_cr_p = pybamm.Parameter(
            "Positive electrode activation energy for cracking rate [kJ.mol-1]"
        )  # noqa
        # intermediate variables  [K*m^3/mol]
        self.theta_n_dim = (
            (self.Omega_n / self.R) * 2 * self.Omega_n * self.E_n / 9 / (1 - self.nu_n)
        )
        self.theta_p_dim = (
            (self.Omega_p / self.R) * 2 * self.Omega_p * self.E_p / 9 / (1 - self.nu_p)
        )
        self.alpha_T_cell_dim = pybamm.Parameter(
            "Cell thermal expansion coefficient [m.K-1]"
        )

        # Total lithium
        c_e_av_init = pybamm.x_average(self.epsilon_init) * self.c_e_typ
        self.n_Li_e_init = c_e_av_init * self.L_x * self.A_cc

        if self.options["working electrode"] == "both":
            self.epsilon_s_n = pybamm.FunctionParameter(
                "Negative electrode active material volume fraction",
                {"Through-cell distance (x_n) [m]": x_n},
            )
            self.epsilon_inactive_n = 1 - self.epsilon_n_init - self.epsilon_s_n
            self.c_n_init = (
                pybamm.FunctionParameter(
                    "Initial concentration in negative electrode [mol.m-3]",
                    {
                        "Radial distance (r_n) [m]": r_n,
                        "Through-cell distance (x_n) [m]": pybamm.PrimaryBroadcast(
                            x_n, "negative particle"
                        ),
                    },
                )
                / self.c_n_max
            )
            c_n_init_av = pybamm.xyz_average(
                self.epsilon_s_n * pybamm.r_average(self.c_n_init)
            )
            self.n_Li_n_init = c_n_init_av * self.c_n_max * self.L_n * self.A_cc

            eps_s_n_av = pybamm.xyz_average(self.epsilon_s_n)
            self.neg_elec_loading = eps_s_n_av * self.L_n * self.c_n_max * self.F / 3600
            self.C_n_init = self.neg_elec_loading * self.A_cc
        else:
            self.n_Li_n_init = pybamm.Scalar(0)

        self.epsilon_s_p = pybamm.FunctionParameter(
            "Positive electrode active material volume fraction",
            {"Through-cell distance (x_p) [m]": x_p},
        )
        self.c_p_init = (
            pybamm.FunctionParameter(
                "Initial concentration in positive electrode [mol.m-3]",
                {
                    "Radial distance (r_p) [m]": r_p,
                    "Through-cell distance (x_p) [m]": pybamm.PrimaryBroadcast(
                        x_p, "positive particle"
                    ),
                },
            )
            / self.c_p_max
        )
        c_p_init_av = pybamm.xyz_average(
            self.epsilon_s_p * pybamm.r_average(self.c_p_init)
        )
        self.n_Li_p_init = c_p_init_av * self.c_p_max * self.L_p * self.A_cc

        self.n_Li_particles_init = self.n_Li_n_init + self.n_Li_p_init
        self.n_Li_init = self.n_Li_particles_init + self.n_Li_e_init

        self.epsilon_inactive_s = 1 - self.epsilon_s_init
        self.epsilon_inactive_p = 1 - self.epsilon_p_init - self.epsilon_s_p

        eps_s_p_av = pybamm.xyz_average(self.epsilon_s_p)
        self.pos_elec_loading = eps_s_p_av * self.L_p * self.c_p_max * self.F / 3600
        self.C_p_init = self.pos_elec_loading * self.A_cc

        # Loss of active material parameters
        self.m_LAM_n = pybamm.Parameter(
            "Negative electrode LAM constant exponential term"
        )
        self.beta_LAM_n_dimensional = pybamm.Parameter(
            "Negative electrode LAM constant proportional term [s-1]"
        )
        self.stress_critical_n_dim = pybamm.Parameter(
            "Negative electrode critical stress [Pa]"
        )
        self.m_LAM_p = pybamm.Parameter(
            "Positive electrode LAM constant exponential term"
        )
        self.beta_LAM_p_dimensional = pybamm.Parameter(
            "Positive electrode LAM constant proportional term [s-1]"
        )
        self.stress_critical_p_dim = pybamm.Parameter(
            "Positive electrode critical stress [Pa]"
        )
        self.beta_LAM_sei_n_dimensional = pybamm.Parameter(
            "Negative electrode reaction-driven LAM factor [m3.mol-1]"
        )
        self.beta_LAM_sei_p_dimensional = pybamm.Parameter(
            "Positive electrode reaction-driven LAM factor [m3.mol-1]"
        )

<<<<<<< HEAD
        # Reference OCP based on initial concentration
        if self.options["working electrode"] == "both":
            self.U_n_ref = self.U_n_dimensional(c_n_init_av, self.T_ref)
            self.U_n_init_dim = self.U_n_dimensional(c_n_init_av, self.T_init)
        else:
            self.U_n_ref = pybamm.Scalar(0)
            self.U_n_init_dim = pybamm.Scalar(0)
        self.U_p_ref = self.U_p_dimensional(c_p_init_av, self.T_ref)

        self.ocv_ref = self.U_p_ref - self.U_n_ref
        self.T_init = self.therm.T_init
        self.U_p_init_dim = self.U_p_dimensional(c_p_init_av, self.T_init)
        self.ocv_init_dim = self.U_p_init_dim - self.U_n_init_dim
=======
        # utilisation parameters
        self.u_n_init = pybamm.Parameter(
            "Initial negative electrode interface utilisation"
        )
        self.u_p_init = pybamm.Parameter(
            "Initial positive electrode interface utilisation"
        )
        self.beta_utilisation_n_dimensional = pybamm.Parameter(
            "Negative electrode current-driven interface utilisation factor [m3.mol-1]"
        )
        self.beta_utilisation_p_dimensional = pybamm.Parameter(
            "Positive electrode current-driven interface utilisation factor [m3.mol-1]"
        )
>>>>>>> 2b51fafd

    def sigma_n_dimensional(self, T):
        """Dimensional electrical conductivity in negative electrode"""
        inputs = {"Temperature [K]": T}
        return pybamm.FunctionParameter(
            "Negative electrode conductivity [S.m-1]", inputs
        )

    def sigma_p_dimensional(self, T):
        """Dimensional electrical conductivity in positive electrode"""
        inputs = {"Temperature [K]": T}
        return pybamm.FunctionParameter(
            "Positive electrode conductivity [S.m-1]", inputs
        )

    def D_e_dimensional(self, c_e, T):
        """Dimensional diffusivity in electrolyte"""
        inputs = {"Electrolyte concentration [mol.m-3]": c_e, "Temperature [K]": T}
        return pybamm.FunctionParameter("Electrolyte diffusivity [m2.s-1]", inputs)

    def kappa_e_dimensional(self, c_e, T):
        """Dimensional electrolyte conductivity"""
        inputs = {"Electrolyte concentration [mol.m-3]": c_e, "Temperature [K]": T}
        return pybamm.FunctionParameter("Electrolyte conductivity [S.m-1]", inputs)

    def D_n_dimensional(self, sto, T):
        """Dimensional diffusivity in negative particle. Note this is defined as a
        function of stochiometry"""
        inputs = {"Negative particle stoichiometry": sto, "Temperature [K]": T}
        return pybamm.FunctionParameter(
            "Negative electrode diffusivity [m2.s-1]", inputs
        )

    def D_p_dimensional(self, sto, T):
        """Dimensional diffusivity in positive particle. Note this is defined as a
        function of stochiometry"""
        inputs = {"Positive particle stoichiometry": sto, "Temperature [K]": T}
        return pybamm.FunctionParameter(
            "Positive electrode diffusivity [m2.s-1]", inputs
        )

    def j0_n_dimensional(self, c_e, c_s_surf, T):
        """Dimensional negative exchange-current density [A.m-2]"""
        inputs = {
            "Electrolyte concentration [mol.m-3]": c_e,
            "Negative particle surface concentration [mol.m-3]": c_s_surf,
            "Temperature [K]": T,
        }
        return pybamm.FunctionParameter(
            "Negative electrode exchange-current density [A.m-2]", inputs
        )

    def j0_p_dimensional(self, c_e, c_s_surf, T):
        """Dimensional negative exchange-current density [A.m-2]"""
        inputs = {
            "Electrolyte concentration [mol.m-3]": c_e,
            "Positive particle surface concentration [mol.m-3]": c_s_surf,
            "Temperature [K]": T,
        }
        return pybamm.FunctionParameter(
            "Positive electrode exchange-current density [A.m-2]", inputs
        )

    def j0_stripping_dimensional(self, c_e, c_Li, T):
        """Dimensional exchange-current density for stripping [A.m-2]"""
        inputs = {
            "Electrolyte concentration [mol.m-3]": c_e,
            "Plated lithium concentration [mol.m-3]": c_Li,
            "Temperature [K]": T,
        }
        return pybamm.FunctionParameter(
            "Exchange-current density for stripping [A.m-2]", inputs
        )

    def j0_plating_dimensional(self, c_e, c_Li, T):
        """Dimensional exchange-current density for plating [A.m-2]"""
        inputs = {
            "Electrolyte concentration [mol.m-3]": c_e,
            "Plated lithium concentration [mol.m-3]": c_Li,
            "Temperature [K]": T,
        }
        return pybamm.FunctionParameter(
            "Exchange-current density for plating [A.m-2]", inputs
        )

    def U_n_dimensional(self, sto, T):
        """Dimensional open-circuit potential in the negative electrode [V]"""
        inputs = {"Negative particle stoichiometry": sto}
        u_ref = pybamm.FunctionParameter("Negative electrode OCP [V]", inputs)
        # add a term to ensure that the OCP goes to infinity at 0 and -infinity at 1
        # this will not affect the OCP for most values of sto
        # see #1435
        u_ref = u_ref + 1e-6 * (1 / sto + 1 / (sto - 1))
        dudt_n_dim_func = self.dUdT_n_dimensional(sto)
        dudt_n_dim_func.print_name = r"\frac{dU}{dT_n}"
        return u_ref + (T - self.T_ref) * dudt_n_dim_func

    def U_p_dimensional(self, sto, T):
        """Dimensional open-circuit potential in the positive electrode [V]"""
        inputs = {"Positive particle stoichiometry": sto}
        u_ref = pybamm.FunctionParameter("Positive electrode OCP [V]", inputs)
        # add a term to ensure that the OCP goes to infinity at 0 and -infinity at 1
        # this will not affect the OCP for most values of sto
        # see #1435
        u_ref = u_ref + 1e-6 * (1 / sto + 1 / (sto - 1))
        dudt_p_dim_func = self.dUdT_p_dimensional(sto)
        dudt_p_dim_func.print_name = r"\frac{dU}{dT_p}"
        return u_ref + (T - self.T_ref) * dudt_p_dim_func

    def dUdT_n_dimensional(self, sto):
        """
        Dimensional entropic change of the negative electrode open-circuit
        potential [V.K-1]
        """
        inputs = {"Negative particle stoichiometry": sto}
        return pybamm.FunctionParameter(
            "Negative electrode OCP entropic change [V.K-1]", inputs
        )

    def dUdT_p_dimensional(self, sto):
        """
        Dimensional entropic change of the positive electrode open-circuit
        potential [V.K-1]
        """
        inputs = {"Positive particle stoichiometry": sto}
        return pybamm.FunctionParameter(
            "Positive electrode OCP entropic change [V.K-1]", inputs
        )

    def _set_scales(self):
        """Define the scales used in the non-dimensionalisation scheme"""

        # Microscale
        self.R_n_typ = self.geo.R_n_typ
        self.R_p_typ = self.geo.R_p_typ
        if self.options["particle shape"] == "spherical":
<<<<<<< HEAD
            self.a_n_typ = 3 * pybamm.xyz_average(self.epsilon_s_n) / self.R_n_typ
            self.a_p_typ = 3 * pybamm.xyz_average(self.epsilon_s_p) / self.R_p_typ
        elif self.options["particle shape"] == "user":
            inputs = {"Through-cell distance (x_n) [m]": 0}
            self.a_n_typ = pybamm.FunctionParameter(
                "Negative electrode surface area to volume ratio [m-1]", inputs
            )
            inputs = {"Through-cell distance (x_p) [m]": self.L_x}
            self.a_p_typ = pybamm.FunctionParameter(
                "Positive electrode surface area to volume ratio [m-1]", inputs
            )
=======
            if self.half_cell:
                self.a_n_typ = pybamm.Scalar(1)
            else:
                self.a_n_typ = 3 * self.epsilon_s_n(0) / self.R_n_typ
            self.a_p_typ = 3 * self.epsilon_s_p(1) / self.R_p_typ
>>>>>>> 2b51fafd

        # Concentration
        self.electrolyte_concentration_scale = self.c_e_typ
        self.negative_particle_concentration_scale = self.c_n_max
        self.positive_particle_concentration_scale = self.c_p_max

        # Electrical
        self.potential_scale = self.R * self.T_ref / self.F
        self.current_scale = self.i_typ
        self.current_scale.print_name = "I_typ"
        # Scale for interfacial current density in A/m2
        if self.options["working electrode"] == "both":
            # porous electrode
            self.j_scale_n = self.i_typ / (self.a_n_typ * self.L_x)
        else:
            # metal electrode (boundary condition between negative and separator)
            self.j_scale_n = self.i_typ
        self.j_scale_p = self.i_typ / (self.a_p_typ * self.L_x)

        # Reference exchange-current density
        self.j0_n_ref_dimensional = (
            self.j0_n_dimensional(self.c_e_typ, self.c_n_max / 2, self.T_ref) * 2
        )
        self.j0_p_ref_dimensional = (
            self.j0_p_dimensional(self.c_e_typ, self.c_p_max / 2, self.T_ref) * 2
        )

        # Thermal
        self.Delta_T = self.therm.Delta_T

        # Velocity scale
        self.velocity_scale = pybamm.Scalar(1)

        # Discharge timescale
        if self.options["working electrode"] == "positive":
            self.c_max = self.c_p_max
        else:
            self.c_max = self.c_n_max
        self.tau_discharge = self.F * self.c_max * self.L_x / self.i_typ

        # Reaction timescales
        self.tau_r_n = (
            self.F * self.c_n_max / (self.j0_n_ref_dimensional * self.a_n_typ)
        )
        self.tau_r_p = (
            self.F * self.c_p_max / (self.j0_p_ref_dimensional * self.a_p_typ)
        )

        # Electrolyte diffusion timescale
        self.D_e_typ = self.D_e_dimensional(self.c_e_typ, self.T_ref)
        self.tau_diffusion_e = self.L_x ** 2 / self.D_e_typ

        # Particle diffusion timescales
        self.D_n_typ_dim = self.D_n_dimensional(pybamm.Scalar(1), self.T_ref)
        self.D_p_typ_dim = self.D_p_dimensional(pybamm.Scalar(1), self.T_ref)

        self.tau_diffusion_n = self.R_n_typ ** 2 / self.D_n_typ_dim
        self.tau_diffusion_p = self.R_p_typ ** 2 / self.D_p_typ_dim

        # Thermal diffusion timescale
        self.tau_th_yz = self.therm.tau_th_yz

        # Choose discharge timescale
        self.timescale = self.tau_discharge

    def _set_dimensionless_parameters(self):
        """Defines the dimensionless parameters"""

        # Timescale ratios
        self.C_n = self.tau_diffusion_n / self.timescale
        self.C_p = self.tau_diffusion_p / self.timescale
        self.C_e = self.tau_diffusion_e / self.timescale
        self.C_r_n = self.tau_r_n / self.timescale
        self.C_r_p = self.tau_r_p / self.timescale
        self.C_th = self.tau_th_yz / self.timescale

        # Concentration ratios
        self.gamma_e = self.c_e_typ / self.c_max
        self.gamma_p = self.c_p_max / self.c_max

        # Macroscale Geometry
        self.l_cn = self.geo.l_cn
        self.l_n = self.geo.l_n
        self.l_s = self.geo.l_s
        self.l_p = self.geo.l_p
        self.l_cp = self.geo.l_cp
        self.l_x = self.geo.l_x
        self.l_y = self.geo.l_y
        self.l_z = self.geo.l_z
        self.a_cc = self.geo.a_cc
        self.a_cooling = self.geo.a_cooling
        self.v_cell = self.geo.v_cell
        self.l = self.geo.l
        self.delta = self.geo.delta

        # Tab geometry
        self.l_tab_n = self.geo.l_tab_n
        self.centre_y_tab_n = self.geo.centre_y_tab_n
        self.centre_z_tab_n = self.geo.centre_z_tab_n
        self.l_tab_p = self.geo.l_tab_p
        self.centre_y_tab_p = self.geo.centre_y_tab_p
        self.centre_z_tab_p = self.geo.centre_z_tab_p

        # Microscale geometry
        self.R_n = self.geo.R_n
        self.R_p = self.geo.R_p
        self.a_R_n = self.a_n_typ * self.R_n_typ
        self.a_R_p = self.a_p_typ * self.R_p_typ

        # Particle-size distribution geometry
        self.R_min_n = self.geo.R_min_n
        self.R_min_p = self.geo.R_min_p
        self.R_max_n = self.geo.R_max_n
        self.R_max_p = self.geo.R_max_p
        self.sd_a_n = self.geo.sd_a_n
        self.sd_a_p = self.geo.sd_a_p
        self.f_a_dist_n = self.geo.f_a_dist_n
        self.f_a_dist_p = self.geo.f_a_dist_p

        # Electrode Properties
        self.sigma_cn = (
            self.sigma_cn_dimensional * self.potential_scale / self.i_typ / self.L_x
        )
        self.sigma_cp = (
            self.sigma_cp_dimensional * self.potential_scale / self.i_typ / self.L_x
        )
        self.sigma_cn_prime = self.sigma_cn * self.delta ** 2
        self.sigma_cp_prime = self.sigma_cp * self.delta ** 2
        self.sigma_cn_dbl_prime = self.sigma_cn_prime * self.delta
        self.sigma_cp_dbl_prime = self.sigma_cp_prime * self.delta

        # Electrolyte Properties
        self.beta_surf = pybamm.Scalar(0)
        self.beta_surf_n = pybamm.Scalar(0)
        self.beta_surf_p = pybamm.Scalar(0)

        # Electrochemical Reactions
        self.C_dl_n = (
            self.C_dl_n_dimensional
            * self.potential_scale
            / self.j_scale_n
            / self.timescale
        )
        self.C_dl_p = (
            self.C_dl_p_dimensional
            * self.potential_scale
            / self.j_scale_p
            / self.timescale
        )

        # Electrical
        self.voltage_low_cut = (
            self.voltage_low_cut_dimensional - (self.U_p_ref - self.U_n_ref)
        ) / self.potential_scale
        self.voltage_high_cut = (
            self.voltage_high_cut_dimensional - (self.U_p_ref - self.U_n_ref)
        ) / self.potential_scale

        # Thermal
        self.rho_cn = self.therm.rho_cn
        self.rho_n = self.therm.rho_n
        self.rho_s = self.therm.rho_s
        self.rho_p = self.therm.rho_p
        self.rho_cp = self.therm.rho_cp

        self.lambda_cn = self.therm.lambda_cn
        self.lambda_n = self.therm.lambda_n
        self.lambda_s = self.therm.lambda_s
        self.lambda_p = self.therm.lambda_p
        self.lambda_cp = self.therm.lambda_cp

        self.Theta = self.therm.Theta

        self.h_edge = self.therm.h_edge
        self.h_tab_n = self.therm.h_tab_n
        self.h_tab_p = self.therm.h_tab_p
        self.h_cn = self.therm.h_cn
        self.h_cp = self.therm.h_cp
        self.h_total = self.therm.h_total

        self.B = (
            self.i_typ
            * self.R
            * self.T_ref
            * self.tau_th_yz
            / (self.therm.rho_eff_dim(self.T_ref) * self.F * self.Delta_T * self.L_x)
        )

        self.T_amb_dim = self.therm.T_amb_dim
        self.T_amb = self.therm.T_amb

        # SEI parameters
        self.C_sei_reaction = (self.j_scale_n / self.m_sei_dimensional) * pybamm.exp(
            -(self.F * self.U_n_ref / (2 * self.R * self.T_ref))
        )

        self.C_sei_solvent = (
            self.j_scale_n
            * self.L_sei_0_dim
            / (self.c_sol_dimensional * self.F * self.D_sol_dimensional)
        )

        self.C_sei_electron = (
            self.j_scale_n
            * self.F
            * self.L_sei_0_dim
            / (self.kappa_inner_dimensional * self.R * self.T_ref)
        )

        self.C_sei_inter = (
            self.j_scale_n
            * self.L_sei_0_dim
            / (self.D_li_dimensional * self.c_li_0_dimensional * self.F)
        )

        self.U_inner_electron = self.F * self.U_inner_dimensional / self.R / self.T_ref

        self.R_sei = (
            self.F
            * self.j_scale_n
            * self.R_sei_dimensional
            * self.L_sei_0_dim
            / self.R
            / self.T_ref
        )

        self.v_bar = self.V_bar_outer_dimensional / self.V_bar_inner_dimensional
        self.c_sei_scale = (
            self.L_sei_0_dim * self.a_n_typ / self.V_bar_inner_dimensional
        )
        self.c_sei_outer_scale = (
            self.L_sei_0_dim * self.a_n_typ / self.V_bar_outer_dimensional
        )

        self.L_inner_0 = self.L_inner_0_dim / self.L_sei_0_dim
        self.L_outer_0 = self.L_outer_0_dim / self.L_sei_0_dim

        # ratio of SEI reaction scale to intercalation reaction
        self.Gamma_SEI = (
            self.V_bar_inner_dimensional * self.j_scale_n * self.timescale
        ) / (self.F * self.L_sei_0_dim)

        # EC reaction
        self.C_ec = (
            self.L_sei_0_dim
            * self.j_scale_n
            / (self.F * self.c_ec_0_dim * self.D_ec_dim)
        )
        self.C_sei_ec = (
            self.F
            * self.k_sei_dim
            * self.c_ec_0_dim
            / self.j_scale_n
            * (
                pybamm.exp(
                    -(
                        self.F
                        * (self.U_n_ref - self.U_sei_dim)
                        / (2 * self.R * self.T_ref)
                    )
                )
            )
        )
        self.beta_sei = self.a_n_typ * self.L_sei_0_dim * self.Gamma_SEI
        self.c_sei_init = self.c_ec_0_dim / self.c_sei_outer_scale

        # lithium plating parameters
        self.c_Li_typ = pybamm.Parameter(
            "Typical plated lithium concentration [mol.m-3]"
        )
        self.c_plated_Li_0 = self.c_plated_Li_0_dim / self.c_Li_typ

        # ratio of lithium plating reaction scaled to intercalation reaction
        self.Gamma_plating = (self.a_n_typ * self.j_scale_n * self.timescale) / (
            self.F * self.c_Li_typ
        )

        self.beta_plating = self.Gamma_plating * self.V_bar_plated_Li * self.c_Li_typ

        # Initial conditions
        self.c_e_init = self.c_e_init_dimensional / self.c_e_typ

        if self.options["working electrode"] == "both":
            self.U_n_init = (self.U_n_init_dim - self.U_n_ref) / self.potential_scale
        else:
            self.U_n_init = pybamm.Scalar(0)
        self.U_p_init = (self.U_p_init_dim - self.U_p_ref) / self.potential_scale
        self.ocv_init = (self.ocv_init_dim - self.ocv_ref) / self.potential_scale

        # Dimensionless mechanical parameters
        self.rho_cr_n = self.rho_cr_n_dim * self.l_cr_n_0 * self.w_cr
        self.rho_cr_p = self.rho_cr_p_dim * self.l_cr_p_0 * self.w_cr
        self.theta_p = self.theta_p_dim * self.c_p_max / self.T_ref
        self.theta_n = self.theta_n_dim * self.c_n_max / self.T_ref
        self.c_p_0 = self.c_p_0_dim / self.c_p_max
        self.c_n_0 = self.c_n_0_dim / self.c_n_max
        self.t0_cr = 3600 / self.C_rate / self.timescale
        self.beta_LAM_n = self.beta_LAM_n_dimensional * self.timescale
        self.beta_LAM_p = self.beta_LAM_p_dimensional * self.timescale
        # normalised typical time for one cycle
        self.stress_critical_n = self.stress_critical_n_dim / self.E_n
        self.stress_critical_p = self.stress_critical_p_dim / self.E_p
        # Reaction-driven LAM parameters
        self.beta_LAM_sei_n = (
            self.beta_LAM_sei_n_dimensional
            * self.a_n_typ
            * self.j_scale_n
            * self.timescale
        ) / self.F
        self.beta_LAM_sei_p = (
            self.beta_LAM_sei_p_dimensional
            * self.a_p_typ
            * self.j_scale_p
            * self.timescale
        ) / self.F
        # Utilisation factors
        self.beta_utilisation_n = (
            self.beta_utilisation_n_dimensional
            * self.a_n_typ
            * self.j_scale_n
            * self.timescale
        ) / self.F
        self.beta_utilisation_p = (
            self.beta_utilisation_p_dimensional
            * self.a_p_typ
            * self.j_scale_p
            * self.timescale
        ) / self.F

    def sigma_n(self, T):
        """Dimensionless negative electrode electrical conductivity"""
        T_dim = self.Delta_T * T + self.T_ref
        return (
            self.sigma_n_dimensional(T_dim)
            * self.potential_scale
            / self.i_typ
            / self.L_x
        )

    def sigma_p(self, T):
        """Dimensionless positive electrode electrical conductivity"""
        T_dim = self.Delta_T * T + self.T_ref
        return (
            self.sigma_p_dimensional(T_dim)
            * self.potential_scale
            / self.i_typ
            / self.L_x
        )

    def sigma_n_prime(self, T):
        """Rescaled dimensionless negative electrode electrical conductivity"""
        return self.sigma_n(T) * self.delta

    def sigma_p_prime(self, T):
        """Rescaled dimensionless positive electrode electrical conductivity"""
        return self.sigma_p(T) * self.delta

    def chi(self, c_e, T):
        """
        Thermodynamic factor:
            (1-2*t_plus) is for Nernst-Planck,
            2*(1-t_plus) for Stefan-Maxwell,
        see Bizeray et al (2016) "Resolving a discrepancy ...".
        """
        return (2 * (1 - self.t_plus(c_e, T))) * (self.one_plus_dlnf_dlnc(c_e, T))

    def t_plus(self, c_e, T):
        """Cation transference number (dimensionless)"""
        inputs = {
            "Electrolyte concentration [mol.m-3]": c_e * self.c_e_typ,
            "Temperature [K]": self.Delta_T * T + self.T_ref,
        }
        return pybamm.FunctionParameter("Cation transference number", inputs)

    def one_plus_dlnf_dlnc(self, c_e, T):
        """Thermodynamic factor (dimensionless)"""
        inputs = {
            "Electrolyte concentration [mol.m-3]": c_e * self.c_e_typ,
            "Temperature [K]": self.Delta_T * T + self.T_ref,
        }
        return pybamm.FunctionParameter("1 + dlnf/dlnc", inputs)

    def D_e(self, c_e, T):
        """Dimensionless electrolyte diffusivity"""
        c_e_dimensional = c_e * self.c_e_typ
        T_dim = self.Delta_T * T + self.T_ref
        return self.D_e_dimensional(c_e_dimensional, T_dim) / self.D_e_typ

    def kappa_e(self, c_e, T):
        """Dimensionless electrolyte conductivity"""
        c_e_dimensional = c_e * self.c_e_typ
        kappa_scale = self.F ** 2 * self.D_e_typ * self.c_e_typ / (self.R * self.T_ref)
        T_dim = self.Delta_T * T + self.T_ref
        return self.kappa_e_dimensional(c_e_dimensional, T_dim) / kappa_scale

    def D_n(self, c_s_n, T):
        """Dimensionless negative particle diffusivity"""
        sto = c_s_n
        T_dim = self.Delta_T * T + self.T_ref
        return self.D_n_dimensional(sto, T_dim) / self.D_n_typ_dim

    def D_p(self, c_s_p, T):
        """Dimensionless positive particle diffusivity"""
        sto = c_s_p
        T_dim = self.Delta_T * T + self.T_ref
        return self.D_p_dimensional(sto, T_dim) / self.D_p_typ_dim

    def j0_n(self, c_e, c_s_surf, T):
        """Dimensionless negative exchange-current density"""
        c_e_dim = c_e * self.c_e_typ
        c_s_surf_dim = c_s_surf * self.c_n_max
        T_dim = self.Delta_T * T + self.T_ref

        return (
            self.j0_n_dimensional(c_e_dim, c_s_surf_dim, T_dim)
            / self.j0_n_ref_dimensional
        )

    def j0_p(self, c_e, c_s_surf, T):
        """Dimensionless positive exchange-current density"""
        c_e_dim = c_e * self.c_e_typ
        c_s_surf_dim = c_s_surf * self.c_p_max
        T_dim = self.Delta_T * T + self.T_ref

        return (
            self.j0_p_dimensional(c_e_dim, c_s_surf_dim, T_dim)
            / self.j0_p_ref_dimensional
        )

    def j0_stripping(self, c_e, c_Li, T):
        """Dimensionless exchange-current density for stripping"""
        c_e_dim = c_e * self.c_e_typ
        c_Li_dim = c_Li * self.c_Li_typ
        T_dim = self.Delta_T * T + self.T_ref

        return self.j0_stripping_dimensional(c_e_dim, c_Li_dim, T_dim) / self.j_scale_n

    def j0_plating(self, c_e, c_Li, T):
        """Dimensionless reverse plating current"""
        c_e_dim = c_e * self.c_e_typ
        c_Li_dim = c_Li * self.c_Li_typ
        T_dim = self.Delta_T * T + self.T_ref

        return self.j0_plating_dimensional(c_e_dim, c_Li_dim, T_dim) / self.j_scale_n

    def U_n(self, c_s_n, T):
        """Dimensionless open-circuit potential in the negative electrode"""
        sto = c_s_n
        T_dim = self.Delta_T * T + self.T_ref
        return (self.U_n_dimensional(sto, T_dim) - self.U_n_ref) / self.potential_scale

    def U_p(self, c_s_p, T):
        """Dimensionless open-circuit potential in the positive electrode"""
        sto = c_s_p
        T_dim = self.Delta_T * T + self.T_ref
        return (self.U_p_dimensional(sto, T_dim) - self.U_p_ref) / self.potential_scale

    def dUdT_n(self, c_s_n):
        """Dimensionless entropic change in negative open-circuit potential"""
        sto = c_s_n
        return self.dUdT_n_dimensional(sto) * self.Delta_T / self.potential_scale

    def dUdT_p(self, c_s_p):
        """Dimensionless entropic change in positive open-circuit potential"""
        sto = c_s_p
        return self.dUdT_p_dimensional(sto) * self.Delta_T / self.potential_scale

    def rho(self, T):
        """Dimensionless effective volumetric heat capacity"""
        return (
            self.rho_cn(T) * self.l_cn
            + self.rho_n(T) * self.l_n
            + self.rho_s(T) * self.l_s
            + self.rho_p(T) * self.l_p
            + self.rho_cp(T) * self.l_cp
        ) / self.l

    def t_n_change(self, sto):
        """
        Dimensionless volume change for the negative electrode;
        sto should be R-averaged
        """
        return pybamm.FunctionParameter(
            "Negative electrode volume change", {"Particle stoichiometry": sto}
        )

    def t_p_change(self, sto):
        """
        Dimensionless volume change for the positive electrode;
        sto should be R-averaged
        """
        return pybamm.FunctionParameter(
            "Positive electrode volume change", {"Particle stoichiometry": sto}
        )

    def k_cr_p(self, T):
        """
        Dimensionless cracking rate for the positive electrode;
        """
        T_dim = self.Delta_T * T + self.T_ref
        delta_k_cr = self.E_p ** self.m_cr_p * self.l_cr_p_0 ** (self.m_cr_p / 2 - 1)
        return (
            pybamm.FunctionParameter(
                "Positive electrode cracking rate", {"Temperature [K]": T_dim}
            )
            * delta_k_cr
        )

    def k_cr_n(self, T):
        """
        Dimensionless cracking rate for the negative electrode;
        """
        T_dim = self.Delta_T * T + self.T_ref
        delta_k_cr = self.E_n ** self.m_cr_n * self.l_cr_n_0 ** (self.m_cr_n / 2 - 1)
        return (
            pybamm.FunctionParameter(
                "Negative electrode cracking rate", {"Temperature [K]": T_dim}
            )
            * delta_k_cr
        )

    def _set_input_current(self):
        """Set the input current"""

        self.dimensional_current_with_time = pybamm.FunctionParameter(
            "Current function [A]", {"Time [s]": pybamm.t * self.timescale}
        )
        self.dimensional_current_density_with_time = (
            self.dimensional_current_with_time
            / (self.n_electrodes_parallel * self.geo.A_cc)
        )
        self.current_with_time = (
            self.dimensional_current_with_time / self.I_typ * pybamm.sign(self.I_typ)
        )

    @property
    def options(self):
        return self._options

    @options.setter
    def options(self, extra_options):
        self._options = pybamm.BatteryModelOptions(extra_options)<|MERGE_RESOLUTION|>--- conflicted
+++ resolved
@@ -373,7 +373,6 @@
             "Positive electrode reaction-driven LAM factor [m3.mol-1]"
         )
 
-<<<<<<< HEAD
         # Reference OCP based on initial concentration
         if self.options["working electrode"] == "both":
             self.U_n_ref = self.U_n_dimensional(c_n_init_av, self.T_ref)
@@ -387,7 +386,7 @@
         self.T_init = self.therm.T_init
         self.U_p_init_dim = self.U_p_dimensional(c_p_init_av, self.T_init)
         self.ocv_init_dim = self.U_p_init_dim - self.U_n_init_dim
-=======
+
         # utilisation parameters
         self.u_n_init = pybamm.Parameter(
             "Initial negative electrode interface utilisation"
@@ -401,7 +400,6 @@
         self.beta_utilisation_p_dimensional = pybamm.Parameter(
             "Positive electrode current-driven interface utilisation factor [m3.mol-1]"
         )
->>>>>>> 2b51fafd
 
     def sigma_n_dimensional(self, T):
         """Dimensional electrical conductivity in negative electrode"""
@@ -538,25 +536,11 @@
         self.R_n_typ = self.geo.R_n_typ
         self.R_p_typ = self.geo.R_p_typ
         if self.options["particle shape"] == "spherical":
-<<<<<<< HEAD
-            self.a_n_typ = 3 * pybamm.xyz_average(self.epsilon_s_n) / self.R_n_typ
-            self.a_p_typ = 3 * pybamm.xyz_average(self.epsilon_s_p) / self.R_p_typ
-        elif self.options["particle shape"] == "user":
-            inputs = {"Through-cell distance (x_n) [m]": 0}
-            self.a_n_typ = pybamm.FunctionParameter(
-                "Negative electrode surface area to volume ratio [m-1]", inputs
-            )
-            inputs = {"Through-cell distance (x_p) [m]": self.L_x}
-            self.a_p_typ = pybamm.FunctionParameter(
-                "Positive electrode surface area to volume ratio [m-1]", inputs
-            )
-=======
             if self.half_cell:
                 self.a_n_typ = pybamm.Scalar(1)
             else:
-                self.a_n_typ = 3 * self.epsilon_s_n(0) / self.R_n_typ
-            self.a_p_typ = 3 * self.epsilon_s_p(1) / self.R_p_typ
->>>>>>> 2b51fafd
+                self.a_n_typ = 3 * pybamm.xyz_average(self.epsilon_s_n) / self.R_n_typ
+            self.a_p_typ = 3 * pybamm.xyz_average(self.epsilon_s_p) / self.R_p_typ
 
         # Concentration
         self.electrolyte_concentration_scale = self.c_e_typ
