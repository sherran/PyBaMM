--- conflicted
+++ resolved
@@ -148,16 +148,6 @@
     return pybamm.FunctionParameter("Electrolyte conductivity [S.m-1]", c_e, T)
 
 
-<<<<<<< HEAD
-def D_n_dimensional(c_n, T):
-    "Dimensional diffusivity in negative particle"
-    return pybamm.FunctionParameter("Negative electrode diffusivity [m2.s-1]", c_n, T)
-
-
-def D_p_dimensional(c_p, T):
-    "Dimensional diffusivity in positive particle"
-    return pybamm.FunctionParameter("Positive electrode diffusivity [m2.s-1]", c_p, T)
-=======
 def D_n_dimensional(sto, T):
     """Dimensional diffusivity in negative particle. Note this is defined as a
     function of stochiometry"""
@@ -172,7 +162,6 @@
     return pybamm.FunctionParameter(
         "Positive electrode diffusivity [m2.s-1]", sto, T, T_ref, E_D_s_p, R
     )
->>>>>>> 54312553
 
 
 def m_n_dimensional(T):
