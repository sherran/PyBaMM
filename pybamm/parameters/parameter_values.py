#
# Dimensional and dimensionless parameter values, and scales
#
import pybamm
import pandas as pd
import os
import numbers
import warnings
from pprint import pformat
from collections import defaultdict


class ParameterValues:
    """
    The parameter values for a simulation.

    Note that this class does not inherit directly from the python dictionary class as
    this causes issues with saving and loading simulations.

    Parameters
    ----------
    values : dict or string
        Explicit set of parameters, or reference to a file of parameters
        If string, gets passed to read_parameters_csv to read a file.
    chemistry : dict
        Dict of strings for default chemistries. Must be of the form:
        {"base chemistry": base_chemistry,
        "cell": cell_properties_authorYear,
        "negative electrode": negative_electrode_chemistry_authorYear,
        "separator": separator_chemistry_authorYear,
        "positive electrode": positive_electrode_chemistry_authorYear,
        "electrolyte": electrolyte_chemistry_authorYear,
        "experiment": experimental_conditions_authorYear}.
        Then the negative electrode chemistry is loaded from the file
        inputs/parameters/base_chemistry/negative electrodes/
        negative_electrode_chemistry_authorYear, etc.
        Parameters in "cell" should include geometry and current collector properties.
        Parameters in "experiment" should include parameters relating to experimental
        conditions, such as initial conditions and currents.

    Examples
    --------
    >>> import pybamm
    >>> values = {"some parameter": 1, "another parameter": 2}
    >>> param = pybamm.ParameterValues(values)
    >>> param["some parameter"]
    1
    >>> file = "input/parameters/lithium-ion/cells/kokam_Marquis2019/parameters.csv"
    >>> values_path = pybamm.get_parameters_filepath(file)
    >>> param = pybamm.ParameterValues(values=values_path)
    >>> param["Negative current collector thickness [m]"]
    2.5e-05
    >>> param = pybamm.ParameterValues(chemistry=pybamm.parameter_sets.Marquis2019)
    >>> param["Reference temperature [K]"]
    298.15

    """

    def __init__(self, values=None, chemistry=None):
        self._dict_items = pybamm.FuzzyDict()
        # Must provide either values or chemistry, not both (nor neither)
        if values is not None and chemistry is not None:
            raise ValueError(
                "Only one of values and chemistry can be provided. To change parameters"
                " slightly from a chemistry, first load parameters with the chemistry"
                " (param = pybamm.ParameterValues(chemistry=...)) and then update with"
                " param.update({dict of values})."
            )
        if values is None and chemistry is None:
            raise ValueError("values and chemistry cannot both be None")
        # First load chemistry
        if chemistry is not None:
            self.update_from_chemistry(chemistry)
        # Then update with values dictionary or file
        if values is not None:
            # If base_parameters is a filename, load from that filename
            if isinstance(values, str):
                file_path = self.find_parameter(values)
                path = os.path.split(file_path)[0]
                values = self.read_parameters_csv(file_path)
            else:
                path = None
            # Don't check parameter already exists when first creating it
            self.update(values, check_already_exists=False, path=path)

        # Initialise empty _processed_symbols dict (for caching)
        self._processed_symbols = {}
        self.parameter_events = []

    def __getitem__(self, key):
        return self._dict_items[key]

    def get(self, key, default=None):
        "Return item correspoonding to key if it exists, otherwise return default"
        try:
            return self._dict_items[key]
        except KeyError:
            return default

    def __setitem__(self, key, value):
        "Call the update functionality when doing a setitem"
        self.update({key: value})

    def __delitem__(self, key):
        del self._dict_items[key]

    def __repr__(self):
        return pformat(self._dict_items, width=1)

    def keys(self):
        "Get the keys of the dictionary"
        return self._dict_items.keys()

    def values(self):
        "Get the values of the dictionary"
        return self._dict_items.values()

    def items(self):
        "Get the items of the dictionary"
        return self._dict_items.items()

    def copy(self):
        """Returns a copy of the parameter values. Makes sure to copy the internal
        dictionary."""
        return ParameterValues(values=self._dict_items.copy())

    def search(self, key, print_values=True):
        """
        Search dictionary for keys containing 'key'.

        See :meth:`pybamm.FuzzyDict.search()`.
        """
        return self._dict_items.search(key, print_values)

    def update_from_chemistry(self, chemistry):
        """
        Load standard set of components from a 'chemistry' dictionary
        """
        base_chemistry = chemistry["chemistry"]

        # Load each component name

        component_groups = [
            "cell",
            "negative electrode",
            "positive electrode",
            "separator",
            "electrolyte",
            "experiment",
        ]

        # add sei parameters if provided
        if "sei" in chemistry:
            component_groups += ["sei"]

        if "anode" in chemistry.keys():
            if "negative electrode" in chemistry.keys():
                raise KeyError(
                    "both 'anode' and 'negative electrode' keys provided in the "
                    "chemistry. The 'anode' notation will be deprecated in the next "
                    "release so 'negative electrode' should be used instead."
                )
            else:
                chemistry["negative electrode"] = chemistry["anode"]
                warnings.warn(
                    "the 'anode' component notation will be deprecated in the next "
                    "release, as it has now been renamed to 'negative electrode'. "
                    "Simulation will continue passing the 'anode' component as "
                    "'negative electrode' (it might overwrite any existing definition "
                    "of the component).",
                    DeprecationWarning,
                )

        if "cathode" in chemistry.keys():
            if "positive electrode" in chemistry.keys():
                raise KeyError(
                    "both 'cathode' and 'positive electrode' keys provided in the "
                    "chemistry. The 'cathode' notation will be deprecated in the next "
                    "release so 'positive electrode' should be used instead."
                )
            else:
                chemistry["positive electrode"] = chemistry["cathode"]
                warnings.warn(
                    "the 'cathode' component notation will be deprecated in the next "
                    "release, as it has now been renamed to 'positive electrode'. "
                    "Simulation will continue passing the 'cathode' component as "
                    "'positive electrode' (it might overwrite any existing definition "
                    "of the component).",
                    DeprecationWarning,
                )

        for component_group in component_groups:
            # Make sure component is provided
            try:
                component = chemistry[component_group]
            except KeyError:
                raise KeyError(
                    "must provide '{}' parameters for {} chemistry".format(
                        component_group, base_chemistry
                    )
                )
            # Create path to component and load values
            component_path = os.path.join(
                base_chemistry, component_group.replace(" ", "_") + "s", component
            )
            file_path = self.find_parameter(
                os.path.join(component_path, "parameters.csv")
            )
            component_params = self.read_parameters_csv(file_path)

            # Update parameters, making sure to check any conflicts
            self.update(
                component_params,
                check_conflict=True,
                check_already_exists=False,
                path=os.path.dirname(file_path),
            )

        # register (list of) citations
        if "citation" in chemistry:
            citations = chemistry["citation"]
            if not isinstance(citations, list):
                citations = [citations]
            for citation in citations:
                pybamm.citations.register(citation)

    def read_parameters_csv(self, filename):
        """Reads parameters from csv file into dict.

        Parameters
        ----------
        filename : str
            The name of the csv file containing the parameters.

        Returns
        -------
        dict
            {name: value} pairs for the parameters.

        """
        df = pd.read_csv(filename, comment="#", skip_blank_lines=True)
        # Drop rows that are all NaN (seems to not work with skip_blank_lines)
        df.dropna(how="all", inplace=True)
        return {k: v for (k, v) in zip(df["Name [units]"], df["Value"])}

    def update(self, values, check_conflict=False, check_already_exists=True, path=""):
        """
        Update parameter dictionary, while also performing some basic checks.

        Parameters
        ----------
        values : dict
            Dictionary of parameter values to update parameter dictionary with
        check_conflict : bool, optional
            Whether to check that a parameter in `values` has not already been defined
            in the parameter class when updating it, and if so that its value does not
            change. This is set to True during initialisation, when parameters are
            combined from different sources, and is False by default otherwise
        check_already_exists : bool, optional
            Whether to check that a parameter in `values` already exists when trying to
            update it. This is to avoid cases where an intended change in the parameters
            is ignored due a typo in the parameter name, and is True by default but can
            be manually overridden.
        path : string, optional
            Path from which to load functions
        """
        # check parameter values
        self.check_parameter_values(values)
        # update
        for name, value in values.items():
            # check for conflicts
            if (
                check_conflict is True
                and name in self.keys()
                and not (self[name] == float(value) or self[name] == value)
            ):
                raise ValueError(
                    "parameter '{}' already defined with value '{}'".format(
                        name, self[name]
                    )
                )
            # check parameter already exists (for updating parameters)
            if check_already_exists is True:
                try:
                    self._dict_items[name]
                except KeyError as err:
                    raise KeyError(
                        "Cannot update parameter '{}' as it does not ".format(name)
                        + "have a default value. ({}). If you are ".format(err.args[0])
                        + "sure you want to update this parameter, use "
                        + "param.update({{name: value}}, check_already_exists=False)"
                    )
            # if no conflicts, update, loading functions and data if they are specified
            # Functions are flagged with the string "[function]"
            if isinstance(value, str):
                if value.startswith("[function]"):
                    loaded_value = pybamm.load_function(
                        os.path.join(path, value[10:] + ".py")
                    )
                    self._dict_items[name] = loaded_value
                    values[name] = loaded_value
                # Data is flagged with the string "[data]" or "[current data]"
                elif value.startswith("[current data]") or value.startswith("[data]"):
                    if value.startswith("[current data]"):
                        data_path = os.path.join(
                            pybamm.root_dir(), "pybamm", "input", "drive_cycles"
                        )
                        filename = os.path.join(data_path, value[14:] + ".csv")
                        function_name = value[14:]
                    else:
                        filename = os.path.join(path, value[6:] + ".csv")
                        function_name = value[6:]
                    filename = pybamm.get_parameters_filepath(filename)
                    data = pd.read_csv(
                        filename, comment="#", skip_blank_lines=True, header=None
                    ).to_numpy()
                    # Save name and data
                    self._dict_items[name] = (function_name, data)
                    values[name] = (function_name, data)
                elif value == "[input]":
                    # Read units
                    if "[" in name and "]" in name:
                        units = name[name.index("[") : name.index("]") + 1]
                    else:
                        units = None
                    self._dict_items[name] = pybamm.InputParameter(name, units=units)
                # Anything else should be a converted to a float
                else:
                    self._dict_items[name] = float(value)
                    values[name] = float(value)
            else:
                self._dict_items[name] = value
        # reset processed symbols
        self._processed_symbols = {}

    def check_parameter_values(self, values):
        # Make sure typical current is non-zero
        if "Typical current [A]" in values and values["Typical current [A]"] == 0:
            raise ValueError(
                "'Typical current [A]' cannot be zero. A possible alternative is to "
                "set 'Current function [A]' to `0` instead."
            )
        if "C-rate" in values:
            raise ValueError(
                "The 'C-rate' parameter has been deprecated, "
                "use 'Current function [A]' instead. The Nominal "
                "cell capacity can be accessed as 'Nominal cell "
                "capacity [A.h]', and used to calculate current from C-rate."
            )
        if "Cell capacity [A.h]" in values:
            if "Nominal cell capacity [A.h]" in values:
                raise ValueError(
                    "both 'Cell capacity [A.h]' and 'Nominal cell capacity [A.h]' "
                    "provided in values. The 'Cell capacity [A.h]' notation will be "
                    "deprecated in the next release so 'Nominal cell capacity [A.h]' "
                    "should be used instead."
                )
            else:
                values["Nominal cell capacity [A.h]"] = values["Cell capacity [A.h]"]
                warnings.warn(
                    "the 'Cell capacity [A.h]' notation will be "
                    "deprecated in the next release, as it has now been renamed "
                    "to 'Nominal cell capacity [A.h]'. Simulation will continue "
                    "passing the 'Cell capacity [A.h]' as 'Nominal cell "
                    "capacity [A.h]' (it might overwrite any existing definition "
                    "of the component)",
                    DeprecationWarning,
                )
        for param in values:
            if "surface area density" in param:
                raise ValueError(
                    "Parameters involving 'surface area density' have been renamed to "
                    "'surface area to volume ratio' ('{}' found)".format(param)
                )
            if "reaction rate" in param:
                raise ValueError(
                    "Parameters involving 'reaction rate' have been replaced with "
                    "'exchange-current density' ('{}' found)".format(param)
                )
        for param in values:
            if "particle distribution in x" in param:
                raise ValueError(
                    "The parameter '{}' has been deprecated".format(param)
                    + "The particle radius is now set as a function of x directly "
                    "instead of providing a reference value and a distribution."
                )
        for param in values:
            if "surface area to volume ratio distribution in x" in param:
                raise ValueError(
                    "The parameter '{}' has been deprecated".format(param)
                    + "The surface area to volume ratio is now set as a function "
                    "of x directly instead of providing a reference value and a "
                    "distribution."
                )

    def process_model(self, unprocessed_model, inplace=True):
        """Assign parameter values to a model.
        Currently inplace, could be changed to return a new model.

        Parameters
        ----------
        unprocessed_model : :class:`pybamm.BaseModel`
            Model to assign parameter values for
        inplace: bool, optional
            If True, replace the parameters in the model in place. Otherwise, return a
            new model with parameter values set. Default is True.

        Raises
        ------
        :class:`pybamm.ModelError`
            If an empty model is passed (`model.rhs = {}` and `model.algebraic = {}` and
            `model.variables = {}`)

        """
        pybamm.logger.info(
            "Start setting parameters for {}".format(unprocessed_model.name)
        )

        # set up inplace vs not inplace
        if inplace:
            # any changes to unprocessed_model attributes will change model attributes
            # since they point to the same object
            model = unprocessed_model
        else:
            # create a blank model of the same class
            model = unprocessed_model.new_empty_copy()

        if (
            len(unprocessed_model.rhs) == 0
            and len(unprocessed_model.algebraic) == 0
            and len(unprocessed_model.variables) == 0
        ):
            raise pybamm.ModelError("Cannot process parameters for empty model")

        new_rhs = {}
        for variable, equation in unprocessed_model.rhs.items():
            pybamm.logger.verbose(
                "Processing parameters for {!r} (rhs)".format(variable)
            )
            new_rhs[variable] = self.process_symbol(equation)
        model.rhs = new_rhs

        new_algebraic = {}
        for variable, equation in unprocessed_model.algebraic.items():
            pybamm.logger.verbose(
                "Processing parameters for {!r} (algebraic)".format(variable)
            )
            new_algebraic[variable] = self.process_symbol(equation)
        model.algebraic = new_algebraic

        new_initial_conditions = {}
        for variable, equation in unprocessed_model.initial_conditions.items():
            pybamm.logger.verbose(
                "Processing parameters for {!r} (initial conditions)".format(variable)
            )
            new_initial_conditions[variable] = self.process_symbol(equation)
        model.initial_conditions = new_initial_conditions

        model.boundary_conditions = self.process_boundary_conditions(unprocessed_model)

        new_variables = {}
        for variable, equation in unprocessed_model.variables.items():
            pybamm.logger.verbose(
                "Processing parameters for {!r} (variables)".format(variable)
            )
            new_variables[variable] = self.process_symbol(equation)
        model.variables = new_variables

        new_events = []
        for event in unprocessed_model.events:
            pybamm.logger.verbose(
                "Processing parameters for event '{}''".format(event.name)
            )
            new_events.append(
                pybamm.Event(
                    event.name, self.process_symbol(event.expression), event.event_type
                )
            )

        for event in self.parameter_events:
            pybamm.logger.verbose(
                "Processing parameters for event '{}''".format(event.name)
            )
            new_events.append(
                pybamm.Event(
                    event.name, self.process_symbol(event.expression), event.event_type
                )
            )

        model.events = new_events

        # Set external variables
        model.external_variables = [
            self.process_symbol(var) for var in unprocessed_model.external_variables
        ]

        # Process timescale
        model.timescale = self.process_symbol(unprocessed_model.timescale)

        # Process length scales
        new_length_scales = {}
        for domain, scale in unprocessed_model.length_scales.items():
            new_length_scales[domain] = self.process_symbol(scale)
        model.length_scales = new_length_scales

        pybamm.logger.info("Finish setting parameters for {}".format(model.name))

        return model

    def process_boundary_conditions(self, model):
        """
        Process boundary conditions for a model
        Boundary conditions are dictionaries {"left": left bc, "right": right bc}
        in general, but may be imposed on the tabs (or *not* on the tab) for a
        small number of variables, e.g. {"negative tab": neg. tab bc,
        "positive tab": pos. tab bc "no tab": no tab bc}.
        """
        new_boundary_conditions = {}
        sides = ["left", "right", "negative tab", "positive tab", "no tab"]
        for variable, bcs in model.boundary_conditions.items():
            processed_variable = self.process_symbol(variable)
            new_boundary_conditions[processed_variable] = {}
            for side in sides:
                try:
                    bc, typ = bcs[side]
                    pybamm.logger.verbose(
                        "Processing parameters for {!r} ({} bc)".format(variable, side)
                    )
                    processed_bc = (self.process_symbol(bc), typ)
                    new_boundary_conditions[processed_variable][side] = processed_bc
                except KeyError as err:
                    # don't raise error if the key error comes from the side not being
                    # found
                    if err.args[0] in side:
                        pass
                    # do raise error otherwise (e.g. can't process symbol)
                    else:
                        raise KeyError(err)

        return new_boundary_conditions

    def update_model(self, model, disc):
        raise NotImplementedError(
            """
            update_model functionality has been deprecated.
            Use pybamm.InputParameter to quickly change a parameter value instead
            """
        )

    def process_geometry(self, geometry):
        """
        Assign parameter values to a geometry (inplace).

        Parameters
        ----------
        geometry : dict
            Geometry specs to assign parameter values to
        """
        for domain in geometry:
            for spatial_variable, spatial_limits in geometry[domain].items():
                # process tab information if using 1 or 2D current collectors
                if spatial_variable == "tabs":
                    for tab, position_size in spatial_limits.items():
                        for position_size, sym in position_size.items():
                            geometry[domain]["tabs"][tab][
                                position_size
                            ] = self.process_symbol(sym)
                else:
                    for lim, sym in spatial_limits.items():
                        if isinstance(sym, pybamm.Symbol):
                            geometry[domain][spatial_variable][
                                lim
                            ] = self.process_symbol(sym)

    def process_symbol(self, symbol):
        """Walk through the symbol and replace any Parameter with a Value.
        If a symbol has already been processed, the stored value is returned.

        Parameters
        ----------
        symbol : :class:`pybamm.Symbol`
            Symbol or Expression tree to set parameters for

        Returns
        -------
        symbol : :class:`pybamm.Symbol`
            Symbol with Parameter instances replaced by Value

        """

        try:
            return self._processed_symbols[symbol.id]
        except KeyError:
            processed_symbol = self._process_symbol(symbol)
            self._processed_symbols[symbol.id] = processed_symbol

            return processed_symbol

    def _process_symbol(self, symbol):
        """ See :meth:`ParameterValues.process_symbol()`. """

        if isinstance(symbol, pybamm.Parameter):
            value = self[symbol.name]
            if isinstance(value, numbers.Number):
                # Scalar inherits name (for updating parameters) and domain (for
                # Broadcast) and units
                return pybamm.Scalar(
                    value, units=symbol.units, name=symbol.name, domain=symbol.domain
                )
            elif isinstance(value, pybamm.Symbol):
                new_value = self.process_symbol(value)
                new_value.domain = symbol.domain
                return new_value
            else:
                raise TypeError("Cannot process parameter '{}'".format(value))

        elif isinstance(symbol, pybamm.FunctionParameter):
            new_children = []
            for child in symbol.children:
                if symbol.diff_variable is not None and any(
                    x.id == symbol.diff_variable.id for x in child.pre_order()
                ):
                    # Wrap with NotConstant to avoid simplification,
                    # which would stop symbolic diff from working properly
                    new_child = pybamm.NotConstant(child.new_copy())
                    new_children.append(self.process_symbol(new_child))
                else:
                    new_children.append(self.process_symbol(child))
            function_name = self[symbol.name]

            # Create Function or Interpolant or Scalar object
            if isinstance(function_name, tuple):
                # If function_name is a tuple then it should be (name, data) and we need
                # to create an Interpolant
                name, data = function_name
                function = pybamm.Interpolant(
                    data[:, 0], data[:, 1], *new_children, name=name, units=symbol.units
                )
                # Define event to catch extrapolation. In these events the sign is
                # important: it should be positive inside of the range and negative
                # outside of it
                self.parameter_events.append(
                    pybamm.Event(
                        "Interpolant {} lower bound".format(name),
                        pybamm.min(new_children[0] - min(data[:, 0])),
                        pybamm.EventType.INTERPOLANT_EXTRAPOLATION,
                    )
                )
                self.parameter_events.append(
                    pybamm.Event(
                        "Interpolant {} upper bound".format(name),
                        pybamm.min(max(data[:, 0]) - new_children[0]),
                        pybamm.EventType.INTERPOLANT_EXTRAPOLATION,
                    )
                )
            elif isinstance(function_name, numbers.Number):
                # If the "function" is provided is actually a scalar, return a Scalar
                # object instead of throwing an error.
                # Also use ones_like so that we get the right shapes
                function = pybamm.Scalar(
                    function_name, units=symbol.units, name=symbol.name
                ) * pybamm.ones_like(*new_children)
            elif (
                isinstance(function_name, pybamm.Symbol)
                and function_name.evaluates_to_number()
            ):
                # If the "function" provided is a pybamm scalar-like, use ones_like to
                # get the right shape
                # This also catches input parameters
                function = function_name * pybamm.ones_like(*new_children)
            elif callable(function_name):
                # otherwise evaluate the function to create a new PyBaMM object
                function = function_name(*new_children)
                if isinstance(function, numbers.Number):
                    function = pybamm.Scalar(function, units=symbol.units)
                # Check that the units of the evaluated function are the same as the
                # units of the original symbol
                if function.units != symbol.units:
                    raise pybamm.UnitsError(
                        "Original function had units {}, ".format(symbol.units)
                        + "but processed function has units {}".format(function.units)
                    )
            elif isinstance(function_name, pybamm.Interpolant):
                function = function_name
            else:
                raise TypeError(
                    "Parameter provided for '{}' ".format(symbol.name)
                    + "is of the wrong type (should either be scalar-like or callable)"
                )
            # Differentiate if necessary
            if symbol.diff_variable is None:
                function_out = function
            else:
                # return differentiated function
                new_diff_variable = self.process_symbol(symbol.diff_variable)
                function_out = function.diff(new_diff_variable)
            # Convert possible float output to a pybamm scalar
            if isinstance(function_out, numbers.Number):
                return pybamm.Scalar(function_out)
            # Process again just to be sure
            return self.process_symbol(function_out)

        elif isinstance(symbol, pybamm.BinaryOperator):
            # process children
            new_left = self.process_symbol(symbol.left)
            new_right = self.process_symbol(symbol.right)
<<<<<<< HEAD
            if new_right.units != symbol.right.units:
                self.process_symbol(symbol.right)
=======
            # Special case for averages, which can appear as "integral of a broadcast"
            # divided by "integral of a broadcast"
            # this construction seems very specific but can appear often when averaging
            if (
                isinstance(symbol, pybamm.Division)
                # right is integral(Broadcast(1))
                and (
                    isinstance(new_right, pybamm.Integral)
                    and isinstance(new_right.child, pybamm.Broadcast)
                    and new_right.child.child.id == pybamm.Scalar(1).id
                )
                # left is integral
                and isinstance(new_left, pybamm.Integral)
            ):
                # left is integral(Broadcast)
                if (
                    isinstance(new_left.child, pybamm.Broadcast)
                    and new_left.child.child.domain == []
                ):
                    integrand = new_left.child
                    if integrand.auxiliary_domains == {}:
                        return integrand.orphans[0]
                    else:
                        domain = integrand.auxiliary_domains["secondary"]
                        if "tertiary" not in integrand.auxiliary_domains:
                            return pybamm.PrimaryBroadcast(integrand.orphans[0], domain)
                        else:
                            auxiliary_domains = {
                                "secondary": integrand.auxiliary_domains["tertiary"]
                            }
                            return pybamm.FullBroadcast(
                                integrand.orphans[0], domain, auxiliary_domains
                            )
                # left is "integral of concatenation of broadcasts"
                elif isinstance(new_left.child, pybamm.Concatenation) and all(
                    isinstance(child, pybamm.Broadcast)
                    for child in new_left.child.children
                ):
                    return self.process_symbol(pybamm.x_average(new_left.child))
>>>>>>> 3851b18f
            # make new symbol, ensure domain remains the same
            new_symbol = symbol._binary_new_copy(new_left, new_right)
            new_symbol.domain = symbol.domain
            return new_symbol

        # Unary operators
        elif isinstance(symbol, pybamm.UnaryOperator):
            new_child = self.process_symbol(symbol.child)
            new_symbol = symbol._unary_new_copy(new_child)
            # ensure domain remains the same
            new_symbol.domain = symbol.domain
            return new_symbol

        # Functions
        elif isinstance(symbol, pybamm.Function):
            new_children = [self.process_symbol(child) for child in symbol.children]
            return symbol._function_new_copy(new_children)

        # Concatenations
        elif isinstance(symbol, pybamm.Concatenation):
            new_children = [self.process_symbol(child) for child in symbol.children]
            return symbol._concatenation_new_copy(new_children)

        else:
            # Backup option: return new copy of the object
            try:
                return symbol.new_copy()
            except NotImplementedError:
                raise NotImplementedError(
                    "Cannot process parameters for symbol of type '{}'".format(
                        type(symbol)
                    )
                )

    def evaluate(self, symbol):
        """
        Process and evaluate a symbol.

        Parameters
        ----------
        symbol : :class:`pybamm.Symbol`
            Symbol or Expression tree to evaluate

        Returns
        -------
        number of array
            The evaluated symbol
        """
        processed_symbol = self.process_symbol(symbol)
        if processed_symbol.evaluates_to_constant_number():
            return processed_symbol.evaluate()
        else:
            raise ValueError("symbol must evaluate to a constant scalar")

    def _ipython_key_completions_(self):
        return list(self._dict_items.keys())

    def export_csv(self, filename):

        # process functions and data to output
        # like they appear in inputs csv files
        parameter_output = {}
        for key, val in self.items():
            if callable(val):
                val = "[function]" + val.__name__
            elif isinstance(val, tuple):
                val = "[data]" + val[0]
            parameter_output[key] = [val]

        df = pd.DataFrame(parameter_output)
        df = df.transpose()
        df.to_csv(filename, header=None)

    def print_parameters(self, parameters, output_file=None):
        """
        Return dictionary of evaluated parameters, and optionally print these evaluated
        parameters to an output file.
        For dimensionless parameters that depend on the C-rate, the value is given as a
        function of the C-rate (either x * Crate or x / Crate depending on the
        dependence)

        Parameters
        ----------
        parameters : class or dict containing :class:`pybamm.Parameter` objects
            Class or dictionary containing all the parameters to be evaluated
        output_file : string, optional
            The file to print parameters to. If None, the parameters are not printed,
            and this function simply acts as a test that all the parameters can be
            evaluated, and returns the dictionary of evaluated parameters.

        Returns
        -------
        evaluated_parameters : defaultdict
            The evaluated parameters, for further processing if needed

        Notes
        -----
        A C-rate of 1 C is the current required to fully discharge the battery in 1
        hour, 2 C is current to discharge the battery in 0.5 hours, etc
        """
        # Set list of attributes to ignore, for when we are evaluating parameters from
        # a class of parameters
        ignore = [
            "__name__",
            "__doc__",
            "__package__",
            "__loader__",
            "__spec__",
            "__file__",
            "__cached__",
            "__builtins__",
            "absolute_import",
            "division",
            "print_function",
            "unicode_literals",
            "pybamm",
            "constants",
            "np",
            "geo",
            "elec",
            "therm",
        ]

        # If 'parameters' is a class, extract the dict
        if not isinstance(parameters, dict):
            parameters = {
                k: v for k, v in parameters.__dict__.items() if k not in ignore
            }

        evaluated_parameters = defaultdict(list)
        # Calculate parameters for each C-rate
        for Crate in [1, 10]:
            # Update Crate
            capacity = self.get("Nominal cell capacity [A.h]")
            if capacity is not None:
                self.update(
                    {"Current function [A]": Crate * capacity},
                    check_already_exists=False,
                )
            for name, symbol in parameters.items():
                if not callable(symbol):
                    proc_symbol = self.process_symbol(symbol)
                    if not (
                        callable(proc_symbol)
                        or proc_symbol.has_symbol_of_classes(
                            (pybamm.Concatenation, pybamm.Broadcast)
                        )
                    ):
                        evaluated_parameters[name].append(proc_symbol.evaluate(t=0))

        # Calculate C-dependence of the parameters based on the difference between the
        # value at 1C and the value at C / 10
        for name, values in evaluated_parameters.items():
            if values[1] == 0 or abs(values[0] / values[1] - 1) < 1e-10:
                C_dependence = ""
            elif abs(values[0] / values[1] - 10) < 1e-10:
                C_dependence = " * Crate"
            elif abs(values[0] / values[1] - 0.1) < 1e-10:
                C_dependence = " / Crate"
            evaluated_parameters[name] = (values[0], C_dependence)
        # Print the evaluated_parameters dict to output_file
        if output_file:
            self.print_evaluated_parameters(evaluated_parameters, output_file)

        return evaluated_parameters

    def print_evaluated_parameters(self, evaluated_parameters, output_file):
        """
        Print a dictionary of evaluated parameters to an output file

        Parameters
        ----------
        evaluated_parameters : defaultdict
            The evaluated parameters, for further processing if needed
        output_file : string, optional
            The file to print parameters to. If None, the parameters are not printed,
            and this function simply acts as a test that all the parameters can be
            evaluated

        """
        # Get column width for pretty printing
        column_width = max(len(name) for name in evaluated_parameters.keys())
        s = "{{:>{}}}".format(column_width)
        with open(output_file, "w") as file:
            for name, (value, C_dependence) in sorted(evaluated_parameters.items()):
                if 0.001 < abs(value) < 1000:
                    file.write(
                        (s + " : {:10.4g}{!s}\n").format(name, value, C_dependence)
                    )
                else:
                    file.write(
                        (s + " : {:10.3E}{!s}\n").format(name, value, C_dependence)
                    )

    @staticmethod
    def find_parameter(path):
        """Look for parameter file in the different locations
        in PARAMETER_PATH
        """
        for location in pybamm.PARAMETER_PATH:
            trial_path = os.path.join(location, path)
            if os.path.isfile(trial_path):
                return trial_path
        raise FileNotFoundError("Could not find parameter {}".format(path))<|MERGE_RESOLUTION|>--- conflicted
+++ resolved
@@ -704,10 +704,6 @@
             # process children
             new_left = self.process_symbol(symbol.left)
             new_right = self.process_symbol(symbol.right)
-<<<<<<< HEAD
-            if new_right.units != symbol.right.units:
-                self.process_symbol(symbol.right)
-=======
             # Special case for averages, which can appear as "integral of a broadcast"
             # divided by "integral of a broadcast"
             # this construction seems very specific but can appear often when averaging
@@ -747,7 +743,6 @@
                     for child in new_left.child.children
                 ):
                     return self.process_symbol(pybamm.x_average(new_left.child))
->>>>>>> 3851b18f
             # make new symbol, ensure domain remains the same
             new_symbol = symbol._binary_new_copy(new_left, new_right)
             new_symbol.domain = symbol.domain
