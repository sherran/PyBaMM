#
# Dimensional and dimensionless parameter values, and scales
#
import numpy as np
import pybamm
import pandas as pd
import os
import numbers
import warnings
from pprint import pformat
from collections import defaultdict
import inspect
from textwrap import fill
import shutil


class ParameterValues:
    """
    The parameter values for a simulation.

    Note that this class does not inherit directly from the python dictionary class as
    this causes issues with saving and loading simulations.

    Parameters
    ----------
    values : dict or string
        Explicit set of parameters, or reference to a file of parameters
        If string and matches one of the inbuilt parameter sets, returns that parameter
        set. If non-matching string, gets passed to read_parameters_csv to read a file.

    Examples
    --------
    >>> import pybamm
    >>> values = {"some parameter": 1, "another parameter": 2}
    >>> param = pybamm.ParameterValues(values)
    >>> param["some parameter"]
    1
    >>> param = pybamm.ParameterValues("Marquis2019")
    >>> param["Reference temperature [K]"]
    298.15

    """

    def __init__(self, values=None, chemistry=None):
        self._dict_items = pybamm.FuzzyDict()
        # Must provide either values or chemistry, not both (nor neither)
        if values is not None and chemistry is not None:
            raise ValueError(
                "Only one of values and chemistry can be provided. To change parameters"
                " slightly from a chemistry, first load parameters with the chemistry"
                " (param = pybamm.ParameterValues(...)) and then update with"
                " param.update({dict of values})."
            )
        if values is None and chemistry is None:
            raise ValueError("values and chemistry cannot both be None")
        # First load chemistry
        if chemistry is not None:
            warnings.warn(
                "The 'chemistry' keyword argument has been deprecated and will be "
                "removed in a future release. Call `ParameterValues` with a "
                "parameter set dictionary, or the name of a parameter set (string), "
                "as the single argument, e.g. `ParameterValues('Chen2020')`.",
                DeprecationWarning,
            )
            self.update_from_chemistry(chemistry)
        # Then update with values dictionary or file
        if values is not None:
            if isinstance(values, dict):
                if "chemistry" in values:
                    warnings.warn(
                        "Creating a parameter set from a dictionary of components has "
                        "been deprecated and will be removed in a future release. "
                        "Define the parameter set in a python script instead.",
                        DeprecationWarning,
                    )
                    self.update_from_chemistry(values)
                else:
                    self.update(values, check_already_exists=False)
            else:
                # Check if values is a named parameter set
                if isinstance(values, str) and values in pybamm.parameter_sets:
                    values = pybamm.parameter_sets[values]
                    values.pop("chemistry")
                    self.update(values, check_already_exists=False)

                else:
                    # In this case it might be a filename, load from that filename
                    file_path = self.find_parameter(values)
                    path = os.path.split(file_path)[0]
                    values = self.read_parameters_csv(file_path)
                    self.update(values, check_already_exists=False, path=path)

        # Initialise empty _processed_symbols dict (for caching)
        self._processed_symbols = {}
        self.parameter_events = []

        # Don't touch this parameter unless you know what you are doing
        # This is for the conversion to Julia (ModelingToolkit)
        self._replace_callable_function_parameters = True

        # save citations
        citations = []
        if hasattr(self, "citations"):
            citations = self.citations
        elif "citations" in self._dict_items:
            citations = self._dict_items["citations"]
        for citation in citations:
            pybamm.citations.register(citation)

    def __getitem__(self, key):
        return self._dict_items[key]

    def get(self, key, default=None):
        """Return item correspoonding to key if it exists, otherwise return default"""
        try:
            return self._dict_items[key]
        except KeyError:
            return default

    def __setitem__(self, key, value):
        """Call the update functionality when doing a setitem"""
        self.update({key: value})

    def __delitem__(self, key):
        del self._dict_items[key]

    def __repr__(self):
        return pformat(self._dict_items, width=1)

    def __eq__(self, other):
        return self._dict_items == other._dict_items

    def keys(self):
        """Get the keys of the dictionary"""
        return self._dict_items.keys()

    def values(self):
        """Get the values of the dictionary"""
        return self._dict_items.values()

    def items(self):
        """Get the items of the dictionary"""
        return self._dict_items.items()

    def copy(self):
        """Returns a copy of the parameter values. Makes sure to copy the internal
        dictionary."""
        new_copy = ParameterValues(self._dict_items.copy())
        new_copy._replace_callable_function_parameters = (
            self._replace_callable_function_parameters
        )
        return new_copy

    def search(self, key, print_values=True):
        """
        Search dictionary for keys containing 'key'.

        See :meth:`pybamm.FuzzyDict.search()`.
        """
        return self._dict_items.search(key, print_values)

    def update_from_chemistry(self, chemistry):
        """
        Load standard set of components from a 'chemistry' dictionary
        """
        self.chemistry = chemistry

        base_chemistry = chemistry["chemistry"]

        # Load each component name

        component_groups = [
            "cell",
            "negative electrode",
            "positive electrode",
            "separator",
            "electrolyte",
            "experiment",
        ]

        self.component_params_by_group = {}

        # add SEI parameters if provided
        for extra_group in ["sei", "lithium plating"]:
            if extra_group in chemistry:
                component_groups = [extra_group] + component_groups

        for component_group in component_groups:
            # Make sure component is provided
            try:
                component = chemistry[component_group]
            except KeyError:
                raise KeyError(
                    "must provide '{}' parameters for {} chemistry".format(
                        component_group, base_chemistry
                    )
                )
            # Create path to component and load values
            component_path = os.path.join(
                base_chemistry,
                "testing_only",
                component_group.replace(" ", "_") + "s",
                component,
            )
            file_path = self.find_parameter(
                os.path.join(component_path, "parameters.csv")
            )
            component_params = self.read_parameters_csv(file_path)

            self.component_params_by_group[component_group] = component_params

            # Update parameters, making sure to check any conflicts
            self.update(
                component_params,
                check_conflict=True,
                check_already_exists=False,
                path=os.path.dirname(file_path),
            )

        # register (list of) citations
        if "citation" in chemistry:
            self.citations = chemistry["citation"]
            if not isinstance(self.citations, list):
                self.citations = [self.citations]

    def read_parameters_csv(self, filename):
        """Reads parameters from csv file into dict.

        Parameters
        ----------
        filename : str
            The name of the csv file containing the parameters.

        Returns
        -------
        dict
            {name: value} pairs for the parameters.

        """
        df = pd.read_csv(filename, comment="#", skip_blank_lines=True)
        # Drop rows that are all NaN (seems to not work with skip_blank_lines)
        df.dropna(how="all", inplace=True)
        return {k: v for (k, v) in zip(df["Name [units]"], df["Value"])}

    def update(self, values, check_conflict=False, check_already_exists=True, path=""):
        """
        Update parameter dictionary, while also performing some basic checks.

        Parameters
        ----------
        values : dict
            Dictionary of parameter values to update parameter dictionary with
        check_conflict : bool, optional
            Whether to check that a parameter in `values` has not already been defined
            in the parameter class when updating it, and if so that its value does not
            change. This is set to True during initialisation, when parameters are
            combined from different sources, and is False by default otherwise
        check_already_exists : bool, optional
            Whether to check that a parameter in `values` already exists when trying to
            update it. This is to avoid cases where an intended change in the parameters
            is ignored due a typo in the parameter name, and is True by default but can
            be manually overridden.
        path : string, optional
            Path from which to load functions
        """
        # check if values is not a dictionary
        if not isinstance(values, dict):
            values = values._dict_items
        # check parameter values
        self.check_parameter_values(values)
        # update
        for name, value in values.items():
            # check for conflicts
            if (
                check_conflict is True
                and name in self.keys()
                and not (self[name] == float(value) or self[name] == value)
            ):
                raise ValueError(
                    "parameter '{}' already defined with value '{}'".format(
                        name, self[name]
                    )
                )
            # check parameter already exists (for updating parameters)
            if check_already_exists is True:
                try:
                    self._dict_items[name]
                except KeyError as err:
                    raise KeyError(
                        "Cannot update parameter '{}' as it does not ".format(name)
                        + "have a default value. ({}). If you are ".format(err.args[0])
                        + "sure you want to update this parameter, use "
                        + "param.update({{name: value}}, check_already_exists=False)"
                    )
            # if no conflicts, update, loading functions and data if they are specified
            # Functions are flagged with the string "[function]"
            if isinstance(value, str):
                if value.startswith("[function]"):
                    loaded_value = pybamm.load_function(os.path.join(path, value[10:]))
                    self._dict_items[name] = loaded_value
                # Data is flagged with the string "[data]" or "[current data]"
                elif value.startswith("[current data]") or value.startswith("[data]"):
                    if value.startswith("[current data]"):
                        data_path = os.path.join(
                            pybamm.root_dir(), "pybamm", "input", "drive_cycles"
                        )
                        filename = os.path.join(data_path, value[14:] + ".csv")
                    else:
                        filename = os.path.join(path, value[6:] + ".csv")
                    filename = pybamm.get_parameters_filepath(filename)
                    # Save name and data
                    self._dict_items[name] = pybamm.parameters.process_1D_data(filename)
                # parse 2D parameter data
                elif value.startswith("[2D data]"):
                    filename = os.path.join(path, value[9:] + ".json")
                    filename = pybamm.get_parameters_filepath(filename)
                    self._dict_items[name] = pybamm.parameters.process_2D_data(filename)

                elif value == "[input]":
                    # Read units
                    if "[" in name and "]" in name:
                        units = name[name.index("[") : name.index("]") + 1]
                    else:
                        units = None
                    self._dict_items[name] = pybamm.InputParameter(name, units=units)
                # Anything else should be a converted to a float
                else:
                    self._dict_items[name] = float(value)
            elif isinstance(value, tuple) and isinstance(value[1], np.ndarray):
                # If data is provided as a 2-column array (1D data),
                # convert to two arrays for compatibility with 2D data
                # see #1805
                func_name, data = value
                data = ([data[:, 0]], data[:, 1])
                self._dict_items[name] = (func_name, data)
            else:
                self._dict_items[name] = value
        # reset processed symbols
        self._processed_symbols = {}

    def check_parameter_values(self, values):
        # Make sure typical current is non-zero
        if "Typical current [A]" in values and values["Typical current [A]"] == 0:
            raise ValueError(
                "'Typical current [A]' cannot be zero. A possible alternative is to "
                "set 'Current function [A]' to `0` instead."
            )

        for param in values:
            if "propotional term" in param:
                raise ValueError(
                    f"The parameter '{param}' has been renamed to "
                    "'... proportional term [s-1]', and its value should now be divided"
                    "by 3600 to get the same results as before."
                )

    def process_model(self, unprocessed_model, inplace=True):
        """Assign parameter values to a model.
        Currently inplace, could be changed to return a new model.

        Parameters
        ----------
        unprocessed_model : :class:`pybamm.BaseModel`
            Model to assign parameter values for
        inplace: bool, optional
            If True, replace the parameters in the model in place. Otherwise, return a
            new model with parameter values set. Default is True.

        Raises
        ------
        :class:`pybamm.ModelError`
            If an empty model is passed (`model.rhs = {}` and `model.algebraic = {}` and
            `model.variables = {}`)

        """
        pybamm.logger.info(
            "Start setting parameters for {}".format(unprocessed_model.name)
        )

        # set up inplace vs not inplace
        if inplace:
            # any changes to unprocessed_model attributes will change model attributes
            # since they point to the same object
            model = unprocessed_model
        else:
            # create a copy of the model
            model = unprocessed_model.new_copy()

        if (
            len(unprocessed_model.rhs) == 0
            and len(unprocessed_model.algebraic) == 0
            and len(unprocessed_model.variables) == 0
        ):
            raise pybamm.ModelError("Cannot process parameters for empty model")

        new_rhs = {}
        for variable, equation in unprocessed_model.rhs.items():
            pybamm.logger.verbose(
                "Processing parameters for {!r} (rhs)".format(variable)
            )
            new_rhs[variable] = self.process_symbol(equation)
        model.rhs = new_rhs

        new_algebraic = {}
        for variable, equation in unprocessed_model.algebraic.items():
            pybamm.logger.verbose(
                "Processing parameters for {!r} (algebraic)".format(variable)
            )
            new_algebraic[variable] = self.process_symbol(equation)
        model.algebraic = new_algebraic

        new_initial_conditions = {}
        for variable, equation in unprocessed_model.initial_conditions.items():
            pybamm.logger.verbose(
                "Processing parameters for {!r} (initial conditions)".format(variable)
            )
            new_initial_conditions[variable] = self.process_symbol(equation)
        model.initial_conditions = new_initial_conditions

        model.boundary_conditions = self.process_boundary_conditions(unprocessed_model)

        new_variables = {}
        for variable, equation in unprocessed_model.variables.items():
            pybamm.logger.verbose(
                "Processing parameters for {!r} (variables)".format(variable)
            )
            new_variables[variable] = self.process_symbol(equation)
        model.variables = new_variables

        new_events = []
        for event in unprocessed_model.events:
            pybamm.logger.verbose(
                "Processing parameters for event '{}''".format(event.name)
            )
            new_events.append(
                pybamm.Event(
                    event.name, self.process_symbol(event.expression), event.event_type
                )
            )

        for event in self.parameter_events:
            pybamm.logger.verbose(
                "Processing parameters for event '{}''".format(event.name)
            )
            new_events.append(
                pybamm.Event(
                    event.name, self.process_symbol(event.expression), event.event_type
                )
            )

        model.events = new_events

        # Set external variables
        model.external_variables = [
            self.process_symbol(var) for var in unprocessed_model.external_variables
        ]

        # Process timescale
        new_timescale = self.process_symbol(unprocessed_model.timescale)
        if isinstance(new_timescale, pybamm.Scalar):
            model._timescale = new_timescale
        else:
            raise ValueError(
                "model.timescale must be a Scalar after parameter processing "
                "(cannot contain 'InputParameter's). "
                "You have probably set one of the parameters used to calculate the "
                "timescale to an InputParameter. To avoid this error, hardcode "
                "model.timescale to a constant value by passing the option "
                "{'timescale': value} to the model."
            )

        # Process length scales
        new_length_scales = {}
        for domain, scale in unprocessed_model.length_scales.items():
            new_scale = self.process_symbol(scale)
            new_length_scales[domain] = new_scale
        model._length_scales = new_length_scales

        pybamm.logger.info("Finish setting parameters for {}".format(model.name))

        return model

    def process_boundary_conditions(self, model):
        """
        Process boundary conditions for a model
        Boundary conditions are dictionaries {"left": left bc, "right": right bc}
        in general, but may be imposed on the tabs (or *not* on the tab) for a
        small number of variables, e.g. {"negative tab": neg. tab bc,
        "positive tab": pos. tab bc "no tab": no tab bc}.
        """
        new_boundary_conditions = {}
        sides = ["left", "right", "negative tab", "positive tab", "no tab"]
        for variable, bcs in model.boundary_conditions.items():
            processed_variable = self.process_symbol(variable)
            new_boundary_conditions[processed_variable] = {}
            for side in sides:
                try:
                    bc, typ = bcs[side]
                    pybamm.logger.verbose(
                        "Processing parameters for {!r} ({} bc)".format(variable, side)
                    )
                    processed_bc = (self.process_symbol(bc), typ)
                    new_boundary_conditions[processed_variable][side] = processed_bc
                except KeyError as err:
                    # don't raise error if the key error comes from the side not being
                    # found
                    if err.args[0] in side:
                        pass
                    # do raise error otherwise (e.g. can't process symbol)
                    else:
                        raise KeyError(err)

        return new_boundary_conditions

    def process_geometry(self, geometry):
        """
        Assign parameter values to a geometry (inplace).

        Parameters
        ----------
        geometry : dict
            Geometry specs to assign parameter values to
        """

        def process_and_check(sym):
            if isinstance(sym, numbers.Number):
                return pybamm.Scalar(sym)
            new_sym = self.process_symbol(sym)
            if not isinstance(new_sym, pybamm.Scalar):
                raise ValueError(
                    "Geometry parameters must be Scalars after parameter processing"
                )
            return new_sym

        for domain in geometry:
            for spatial_variable, spatial_limits in geometry[domain].items():
                # process tab information if using 1 or 2D current collectors
                if spatial_variable == "tabs":
                    for tab, position_size in spatial_limits.items():
                        for position_size, sym in position_size.items():
                            geometry[domain]["tabs"][tab][
                                position_size
                            ] = process_and_check(sym)
                else:
                    for lim, sym in spatial_limits.items():
                        geometry[domain][spatial_variable][lim] = process_and_check(sym)

    def process_symbol(self, symbol):
        """Walk through the symbol and replace any Parameter with a Value.
        If a symbol has already been processed, the stored value is returned.

        Parameters
        ----------
        symbol : :class:`pybamm.Symbol`
            Symbol or Expression tree to set parameters for

        Returns
        -------
        symbol : :class:`pybamm.Symbol`
            Symbol with Parameter instances replaced by Value

        """
        try:
            return self._processed_symbols[symbol]
        except KeyError:
            processed_symbol = self._process_symbol(symbol)
            self._processed_symbols[symbol] = processed_symbol

            return processed_symbol

    def _process_symbol(self, symbol):
        """See :meth:`ParameterValues.process_symbol()`."""

        if isinstance(symbol, pybamm.Parameter):
            value = self[symbol.name]
            if isinstance(value, numbers.Number):
                # Check not NaN (parameter in csv file but no value given)
                if np.isnan(value):
                    raise ValueError(f"Parameter '{symbol.name}' not found")
<<<<<<< HEAD
                # Scalar inherits name (for updating parameters) and domain (for
                # Broadcast) and units
                return pybamm.Scalar(
                    value, units=symbol.units, name=symbol.name, domain=symbol.domain
                )
=======
                # Scalar inherits name (for updating parameters)
                return pybamm.Scalar(value, name=symbol.name)
>>>>>>> a5aca9ca
            elif isinstance(value, pybamm.Symbol):
                new_value = self.process_symbol(value)
                new_value.copy_domains(symbol)
                return new_value
            else:
                raise TypeError("Cannot process parameter '{}'".format(value))

        elif isinstance(symbol, pybamm.FunctionParameter):
            new_children = []
            for child in symbol.children:
                if symbol.diff_variable is not None and any(
                    x == symbol.diff_variable for x in child.pre_order()
                ):
                    # Wrap with NotConstant to avoid simplification,
                    # which would stop symbolic diff from working properly
                    new_child = pybamm.NotConstant(child)
                    new_children.append(self.process_symbol(new_child))
                else:
                    new_children.append(self.process_symbol(child))
            function_name = self[symbol.name]

            # Create Function or Interpolant or Scalar object
            if isinstance(function_name, tuple):
<<<<<<< HEAD
                # If function_name is a tuple then it should be (name, data) and we need
                # to create an Interpolant
                name, data = function_name
                function = pybamm.Interpolant(
                    data[:, 0], data[:, 1], *new_children, name=name, units=symbol.units
                )
                # Define event to catch extrapolation. In these events the sign is
                # important: it should be positive inside of the range and negative
                # outside of it
                self.parameter_events.append(
                    pybamm.Event(
                        "Interpolant {} lower bound".format(name),
                        pybamm.min(new_children[0] - min(data[:, 0])),
                        pybamm.EventType.INTERPOLANT_EXTRAPOLATION,
=======
                if len(function_name) == 2:  # CSV or JSON parsed data
                    # to create an Interpolant
                    name, data = function_name

                    if len(data[0]) == 1:
                        input_data = data[0][0], data[1]

                    else:
                        input_data = data

                    # For parameters provided as data we use a cubic interpolant
                    # Note: the cubic interpolant can be differentiated
                    function = pybamm.Interpolant(
                        input_data[0],
                        input_data[-1],
                        new_children,
                        interpolator="cubic",
                        name=name,
>>>>>>> a5aca9ca
                    )
                    # Define event to catch extrapolation. In these events the sign is
                    # important: it should be positive inside of the range and negative
                    # outside of it
                    for data_index in range(len(data[0])):
                        self.parameter_events.append(
                            pybamm.Event(
                                "Interpolant {} lower bound".format(name),
                                pybamm.min(
                                    new_children[data_index] - min(data[0][data_index])
                                ),
                                pybamm.EventType.INTERPOLANT_EXTRAPOLATION,
                            )
                        )
                        self.parameter_events.append(
                            pybamm.Event(
                                "Interpolant {} upper bound".format(name),
                                pybamm.min(
                                    max(data[0][data_index]) - new_children[data_index]
                                ),
                                pybamm.EventType.INTERPOLANT_EXTRAPOLATION,
                            )
                        )

                else:  # pragma: no cover
                    raise ValueError(
                        "Invalid function name length: {0}".format(len(function_name))
                    )

            elif isinstance(function_name, numbers.Number):
                # Check not NaN (parameter in csv file but no value given)
                if np.isnan(function_name):
                    raise ValueError(
                        f"Parameter '{symbol.name}' (possibly a function) not found"
                    )
                # If the "function" is provided is actually a scalar, return a Scalar
                # object instead of throwing an error.
<<<<<<< HEAD
                # Also use ones_like so that we get the right shapes
                function = pybamm.Scalar(
                    function_name, units=symbol.units, name=symbol.name
                ) * pybamm.ones_like(*new_children)
            elif (
                isinstance(function_name, pybamm.Symbol)
                and function_name.evaluates_to_number()
            ):
                # If the "function" provided is a pybamm scalar-like, use ones_like to
                # get the right shape
                # This also catches input parameters
                function = function_name * pybamm.ones_like(*new_children)
            elif callable(function_name):
                # otherwise evaluate the function to create a new PyBaMM object
                function = function_name(*new_children)
                if isinstance(function, numbers.Number):
                    function = pybamm.Scalar(function, units=symbol.units)
                # Check that the units of the evaluated function are the same as the
                # units of the original symbol
                if function.units != symbol.units:
                    raise pybamm.UnitsError(
                        "Original function had units {}, ".format(symbol.units)
                        + "but processed function has units {}".format(function.units)
                    )
            elif isinstance(function_name, pybamm.Interpolant):
=======
                function = pybamm.Scalar(function_name, name=symbol.name)
            elif callable(function_name):
                # otherwise evaluate the function to create a new PyBaMM object
                function = function_name(*new_children)
                if (
                    self._replace_callable_function_parameters is False
                    and not isinstance(
                        self.process_symbol(function), (pybamm.Scalar, pybamm.Broadcast)
                    )
                    and symbol.print_name is not None
                    and symbol.diff_variable is None
                ):
                    # Special trick for printing in Julia ModelingToolkit format
                    out = pybamm.FunctionParameter(
                        symbol.print_name, dict(zip(symbol.input_names, new_children))
                    )

                    out.arg_names = inspect.getfullargspec(function_name)[0]
                    out.callable = self.process_symbol(
                        function_name(
                            *[
                                pybamm.Variable(arg_name, domains=child.domains)
                                for arg_name, child in zip(out.arg_names, new_children)
                            ]
                        )
                    )

                    return out
            elif isinstance(
                function_name, (pybamm.Interpolant, pybamm.InputParameter)
            ) or (
                isinstance(function_name, pybamm.Symbol)
                and function_name.size_for_testing == 1
            ):
>>>>>>> a5aca9ca
                function = function_name
            else:
                raise TypeError(
                    "Parameter provided for '{}' ".format(symbol.name)
                    + "is of the wrong type (should either be scalar-like or callable)"
                )
            # Differentiate if necessary
            if symbol.diff_variable is None:
                # Use ones_like so that we get the right shapes
                function_out = function * pybamm.ones_like(*new_children)
            else:
                # return differentiated function
                new_diff_variable = self.process_symbol(symbol.diff_variable)
                function_out = function.diff(new_diff_variable)
            # Process again just to be sure
            return self.process_symbol(function_out)

        elif isinstance(symbol, pybamm.BinaryOperator):
            # process children
            new_left = self.process_symbol(symbol.left)
            new_right = self.process_symbol(symbol.right)
            # make new symbol, ensure domain remains the same
            new_symbol = symbol._binary_new_copy(new_left, new_right)
            new_symbol.copy_domains(symbol)
            return new_symbol

        # Unary operators
        elif isinstance(symbol, pybamm.UnaryOperator):
            new_child = self.process_symbol(symbol.child)
            new_symbol = symbol._unary_new_copy(new_child)
            # ensure domain remains the same
            new_symbol.copy_domains(symbol)
            # x_average can sometimes create a new symbol with electrode thickness
            # parameters, so we process again to make sure these parameters are set
            if isinstance(symbol, pybamm.XAverage) and not isinstance(
                new_symbol, pybamm.XAverage
            ):
                new_symbol = self.process_symbol(new_symbol)
            # f_a_dist in the size average needs to be processed
            if isinstance(new_symbol, pybamm.SizeAverage):
                new_symbol.f_a_dist = self.process_symbol(new_symbol.f_a_dist)
            return new_symbol

        # Functions
        elif isinstance(symbol, pybamm.Function):
            new_children = [self.process_symbol(child) for child in symbol.children]
            return symbol._function_new_copy(new_children)

        # Concatenations
        elif isinstance(symbol, pybamm.Concatenation):
            new_children = [self.process_symbol(child) for child in symbol.children]
            return symbol._concatenation_new_copy(new_children)

        else:
            # Backup option: return the object
            return symbol

    def evaluate(self, symbol):
        """
        Process and evaluate a symbol.

        Parameters
        ----------
        symbol : :class:`pybamm.Symbol`
            Symbol or Expression tree to evaluate

        Returns
        -------
        number or array
            The evaluated symbol
        """
        processed_symbol = self.process_symbol(symbol)
        if processed_symbol.is_constant():
            return processed_symbol.evaluate()
        else:
            raise ValueError("symbol must evaluate to a constant scalar or array")

    def _ipython_key_completions_(self):
        return list(self._dict_items.keys())

    def export_csv(self, filename):

        # process functions and data to output
        # like they appear in inputs csv files
        parameter_output = {}
        for key, val in self.items():
            if callable(val):
                val = "[function]" + val.__name__
            elif isinstance(val, tuple):
                val = "[data]" + val[0]
            parameter_output[key] = [val]

        df = pd.DataFrame(parameter_output)
        df = df.transpose()
        df.to_csv(filename, header=["Value"], index_label="Name [units]")

    def print_parameters(self, parameters, output_file=None):
        """
        Return dictionary of evaluated parameters, and optionally print these evaluated
        parameters to an output file.
        For dimensionless parameters that depend on the C-rate, the value is given as a
        function of the C-rate (either x * Crate or x / Crate depending on the
        dependence)

        Parameters
        ----------
        parameters : class or dict containing :class:`pybamm.Parameter` objects
            Class or dictionary containing all the parameters to be evaluated
        output_file : string, optional
            The file to print parameters to. If None, the parameters are not printed,
            and this function simply acts as a test that all the parameters can be
            evaluated, and returns the dictionary of evaluated parameters.

        Returns
        -------
        evaluated_parameters : defaultdict
            The evaluated parameters, for further processing if needed

        Notes
        -----
        A C-rate of 1 C is the current required to fully discharge the battery in 1
        hour, 2 C is current to discharge the battery in 0.5 hours, etc
        """
        # Set list of attributes to ignore, for when we are evaluating parameters from
        # a class of parameters
        ignore = [
            "__name__",
            "__doc__",
            "__package__",
            "__loader__",
            "__spec__",
            "__file__",
            "__cached__",
            "__builtins__",
            "absolute_import",
            "division",
            "print_function",
            "unicode_literals",
            "pybamm",
            "_options",
            "constants",
            "np",
            "geo",
            "elec",
            "therm",
            "half_cell",
            "x",
            "r",
        ]

        # If 'parameters' is a class, extract the dict
        if not isinstance(parameters, dict):
            parameters_dict = {
                k: v for k, v in parameters.__dict__.items() if k not in ignore
            }
            for domain in ["n", "s", "p"]:
                domain_param = getattr(parameters, domain)
                parameters_dict.update(
                    {
                        f"{domain}.{k}": v
                        for k, v in domain_param.__dict__.items()
                        if k not in ignore
                    }
                )
            parameters = parameters_dict

        evaluated_parameters = defaultdict(list)

        # Turn to regular dictionary for faster KeyErrors
        self._dict_items = dict(self._dict_items)

        for name, symbol in parameters.items():
            if isinstance(symbol, pybamm.Symbol):
                try:
                    proc_symbol = self.process_symbol(symbol)
                except KeyError:
                    # skip parameters that don't have a value in that parameter set
                    proc_symbol = None
                if not (
                    callable(proc_symbol)
                    or proc_symbol is None
                    or proc_symbol.has_symbol_of_classes(
                        (pybamm.Concatenation, pybamm.Broadcast)
                    )
                ):
                    evaluated_parameters[name] = proc_symbol.evaluate(t=0)

            # Turn back to FuzzyDict
            self._dict_items = pybamm.FuzzyDict(self._dict_items)

        # Print the evaluated_parameters dict to output_file
        if output_file:
            self.print_evaluated_parameters(evaluated_parameters, output_file)

        return evaluated_parameters

    def print_evaluated_parameters(self, evaluated_parameters, output_file):
        """
        Print a dictionary of evaluated parameters to an output file

        Parameters
        ----------
        evaluated_parameters : defaultdict
            The evaluated parameters, for further processing if needed
        output_file : string, optional
            The file to print parameters to. If None, the parameters are not printed,
            and this function simply acts as a test that all the parameters can be
            evaluated

        """
        # Get column width for pretty printing
        column_width = max(len(name) for name in evaluated_parameters.keys())
        s = "{{:>{}}}".format(column_width)
        with open(output_file, "w") as file:
            for name, value in sorted(evaluated_parameters.items()):
                if 0.001 < abs(value) < 1000:
                    file.write((s + " : {:10.4g}\n").format(name, value))
                else:
                    file.write((s + " : {:10.3E}\n").format(name, value))

    @staticmethod
    def find_parameter(path):
        """Look for parameter file in the different locations
        in PARAMETER_PATH
        """
        # Check for absolute path
        if os.path.isfile(path) and os.path.isabs(path):
            pybamm.logger.verbose(f"Using absolute path: '{path}'")
            return path
        for location in pybamm.PARAMETER_PATH:
            trial_path = os.path.join(location, path)
            if os.path.isfile(trial_path):
                pybamm.logger.verbose(f"Using path: '{location}' + '{path}'")
                return trial_path
        raise FileNotFoundError(
            f"Could not find parameter {path}. If you have a developer install, try "
            "re-installing pybamm (e.g. `pip install -e .`) to expose recently-added "
            "parameter entry points."
        )

    def export_python_script(
        self, name, old_parameters_path="", new_parameters_path=""
    ):
        """
        Print a python script that can be used to reproduce the parameter set

        Parameters
        ----------
        name : string
            The name to save the parameter set under
        old_parameters_path : string, optional
            Optional path for the location where to find the old parameters.
        new_parameters_path : string, optional
            Optional path for the location where to save the new parameters.
        """
        # Initialize
        preamble = "import pybamm\n"
        function_output = ""
        data_output = ""
        dict_output = ""

        component_params_by_group = getattr(
            self, "component_params_by_group", {"": self}
        )

        # Loop through each component group and add appropriate functions, data, and
        # parameters to the relevant strings
        for component_group, items in component_params_by_group.items():
            if component_group != "":
                dict_output += f"\n        # {component_group}"
            for k in items.keys():
                v = self[k]
                if callable(v):
                    # write the function body to the file
                    function_output += inspect.getsource(v) + "\n"
                    v = v.__name__
                elif isinstance(v, tuple):
                    # save the data to a separate csv file
                    # and load it in the parameter set
                    data_name = v[0]
                    data_file_old = os.path.join(
                        old_parameters_path,
                        component_group.replace(" ", "_") + "s",
                        self.chemistry[component_group],
                        f"{data_name}.csv",
                    )
                    data_path = os.path.join(new_parameters_path, "data")
                    if not os.path.exists(data_path):
                        os.makedirs(data_path)
                    data_file_new = os.path.join(data_path, f"{data_name}.csv")
                    shutil.copyfile(data_file_old, data_file_new)

                    # add data output
                    if data_output == "":
                        data_output = (
                            "# Load data in the appropriate format\n"
                            "path, _ = os.path.split(os.path.abspath(__file__))\n"
                        )
                    data_output += (
                        f"{data_name} = pybamm.parameters.process_1D_data"
                        f"('{data_name}.csv', path)\n"
                    )
                    v = f"pybamm.{data_name}"

                    v = f"{data_name}"

                # add line to the parameter output in the appropriate section
                line_output = f'\n        "{k}": {v},'
                if len(line_output) > 88:
                    # this will be split into multiple lines by black
                    line_output = f'\n        "{k}""": {v},'

                dict_output += line_output

        # save citation info
        if hasattr(self, "citations"):
            dict_output += (
                "\n        # citations" + f"\n        'citations': {self.citations},"
            )

        # read README.md if they exist and save info
        docstring = self._create_docstring_from_readmes(name)

        # construct the output string
        output = (
            function_output
            + data_output
            + "\n# Call dict via a function to avoid errors when editing in place"
            + "\ndef get_parameter_values():"
            + docstring
            + "\n    return {"
            + dict_output
            + "\n    }"
        )

        # Add more packages to preamble if needed
        if "os." in output:
            preamble += "import os\n"
        output = preamble + "\n\n" + output

        # Add pybamm. to functions that didn't have it in function body before
        for funcname in [
            "Parameter",
            "exp",
            "tanh",
            "cosh",
            "log10",
            "LeadAcidParameters",
        ]:
            # add space or ( before so it doesn't do this for middle-of-word matches
            output = output.replace(f" {funcname}(", f" pybamm.{funcname}(")
            output = output.replace(f"({funcname}(", f"(pybamm.{funcname}(")
        output = output.replace("constants", "pybamm.constants")

        # Process file name
        filename = name
        if not filename.endswith(".py"):
            filename = filename + ".py"
        filename = os.path.join(new_parameters_path, filename)

        # save to file
        with open(filename, "w") as f:
            f.write(output)

    def _create_docstring_from_readmes(self, name):
        docstring = ""

        if hasattr(self, "chemistry"):
            chemistry = self.chemistry
            lines = []
            for component_group, component in chemistry.items():
                if component_group in self.component_params_by_group:
                    readme = os.path.join(
                        "input",
                        "parameters",
                        self.chemistry["chemistry"],
                        "testing_only",
                        component_group.replace(" ", "_") + "s",
                        component,
                        "README.md",
                    )
                    readme = pybamm.get_parameters_filepath(readme)
                    if os.path.isfile(readme):
                        with open(readme, "r") as f:
                            lines += f.readlines()

            # lines, ind = np.unique(lines, return_index=True)
            # lines = lines[np.argsort(ind)]
            lines = [
                fill(
                    line,
                    88,
                    drop_whitespace=False,
                    initial_indent="    ",
                    subsequent_indent="    ",
                )
                + "\n"
                for line in lines
            ]
            docstring = (
                f'\n    """\n    # {name} parameter set\n'
                + "".join(lines)
                + '    """\n'
            )

        return docstring<|MERGE_RESOLUTION|>--- conflicted
+++ resolved
@@ -577,16 +577,8 @@
                 # Check not NaN (parameter in csv file but no value given)
                 if np.isnan(value):
                     raise ValueError(f"Parameter '{symbol.name}' not found")
-<<<<<<< HEAD
-                # Scalar inherits name (for updating parameters) and domain (for
-                # Broadcast) and units
-                return pybamm.Scalar(
-                    value, units=symbol.units, name=symbol.name, domain=symbol.domain
-                )
-=======
-                # Scalar inherits name (for updating parameters)
-                return pybamm.Scalar(value, name=symbol.name)
->>>>>>> a5aca9ca
+                # Scalar inherits name (for updating parameters) and units
+                return pybamm.Scalar(value, name=symbol.name, units=symbol.units)
             elif isinstance(value, pybamm.Symbol):
                 new_value = self.process_symbol(value)
                 new_value.copy_domains(symbol)
@@ -610,22 +602,6 @@
 
             # Create Function or Interpolant or Scalar object
             if isinstance(function_name, tuple):
-<<<<<<< HEAD
-                # If function_name is a tuple then it should be (name, data) and we need
-                # to create an Interpolant
-                name, data = function_name
-                function = pybamm.Interpolant(
-                    data[:, 0], data[:, 1], *new_children, name=name, units=symbol.units
-                )
-                # Define event to catch extrapolation. In these events the sign is
-                # important: it should be positive inside of the range and negative
-                # outside of it
-                self.parameter_events.append(
-                    pybamm.Event(
-                        "Interpolant {} lower bound".format(name),
-                        pybamm.min(new_children[0] - min(data[:, 0])),
-                        pybamm.EventType.INTERPOLANT_EXTRAPOLATION,
-=======
                 if len(function_name) == 2:  # CSV or JSON parsed data
                     # to create an Interpolant
                     name, data = function_name
@@ -644,7 +620,7 @@
                         new_children,
                         interpolator="cubic",
                         name=name,
->>>>>>> a5aca9ca
+                        units=symbol.units,
                     )
                     # Define event to catch extrapolation. In these events the sign is
                     # important: it should be positive inside of the range and negative
@@ -682,19 +658,9 @@
                     )
                 # If the "function" is provided is actually a scalar, return a Scalar
                 # object instead of throwing an error.
-<<<<<<< HEAD
-                # Also use ones_like so that we get the right shapes
                 function = pybamm.Scalar(
-                    function_name, units=symbol.units, name=symbol.name
-                ) * pybamm.ones_like(*new_children)
-            elif (
-                isinstance(function_name, pybamm.Symbol)
-                and function_name.evaluates_to_number()
-            ):
-                # If the "function" provided is a pybamm scalar-like, use ones_like to
-                # get the right shape
-                # This also catches input parameters
-                function = function_name * pybamm.ones_like(*new_children)
+                    function_name, name=symbol.name, units=symbol.units
+                )
             elif callable(function_name):
                 # otherwise evaluate the function to create a new PyBaMM object
                 function = function_name(*new_children)
@@ -707,12 +673,6 @@
                         "Original function had units {}, ".format(symbol.units)
                         + "but processed function has units {}".format(function.units)
                     )
-            elif isinstance(function_name, pybamm.Interpolant):
-=======
-                function = pybamm.Scalar(function_name, name=symbol.name)
-            elif callable(function_name):
-                # otherwise evaluate the function to create a new PyBaMM object
-                function = function_name(*new_children)
                 if (
                     self._replace_callable_function_parameters is False
                     and not isinstance(
@@ -743,7 +703,6 @@
                 isinstance(function_name, pybamm.Symbol)
                 and function_name.size_for_testing == 1
             ):
->>>>>>> a5aca9ca
                 function = function_name
             else:
                 raise TypeError(
