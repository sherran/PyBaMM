#
# Dimensional and dimensionless parameter values, and scales
#
import numpy as np
import pybamm
import pandas as pd
import os
import numbers
import warnings
from pprint import pformat
from collections import defaultdict
import inspect
from textwrap import fill
import shutil


class ParameterValues:
    """
    The parameter values for a simulation.

    Note that this class does not inherit directly from the python dictionary class as
    this causes issues with saving and loading simulations.

    Parameters
    ----------
    values : dict or string
        Explicit set of parameters, or reference to a file of parameters
        If string and matches one of the inbuilt parameter sets, returns that parameter
        set. If non-matching string, gets passed to read_parameters_csv to read a file.

    Examples
    --------
    >>> import pybamm
    >>> values = {"some parameter": 1, "another parameter": 2}
    >>> param = pybamm.ParameterValues(values)
    >>> param["some parameter"]
    1
    >>> param = pybamm.ParameterValues("Marquis2019")
    >>> param["Reference temperature [K]"]
    298.15

    """

    def __init__(self, values=None, chemistry=None):
        self._dict_items = pybamm.FuzzyDict()
        # Must provide either values or chemistry, not both (nor neither)
        if values is not None and chemistry is not None:
            raise ValueError(
                "Only one of values and chemistry can be provided. To change parameters"
                " slightly from a chemistry, first load parameters with the chemistry"
                " (param = pybamm.ParameterValues(...)) and then update with"
                " param.update({dict of values})."
            )
        if values is None and chemistry is None:
            raise ValueError("values and chemistry cannot both be None")
        # First load chemistry
        if chemistry is not None:
            warnings.warn(
                "The 'chemistry' keyword argument has been deprecated and will be "
                "removed in a future release. Call `ParameterValues` with a "
                "parameter set dictionary, or the name of a parameter set (string), "
                "as the single argument, e.g. `ParameterValues('Chen2020')`.",
                DeprecationWarning,
            )
            self.update_from_chemistry(chemistry)
        # Then update with values dictionary or file
        if values is not None:
            if isinstance(values, dict):
                if "chemistry" in values:
                    warnings.warn(
                        "Creating a parameter set from a dictionary of components has "
                        "been deprecated and will be removed in a future release. "
                        "Define the parameter set in a python script instead.",
                        DeprecationWarning,
                    )
                    self.update_from_chemistry(values)
                else:
                    self.update(values, check_already_exists=False)
            else:
                # Check if values is a named parameter set
                if isinstance(values, str) and values in pybamm.parameter_sets:
                    values = pybamm.parameter_sets[values]
                    values.pop("chemistry")
                    self.update(values, check_already_exists=False)

                else:
                    # In this case it might be a filename, load from that filename
                    file_path = self.find_parameter(values)
                    path = os.path.split(file_path)[0]
                    values = self.read_parameters_csv(file_path)
                    self.update(values, check_already_exists=False, path=path)

        # Initialise empty _processed_symbols dict (for caching)
        self._processed_symbols = {}
        self.parameter_events = []

        # save citations
        citations = []
        if hasattr(self, "citations"):
            citations = self.citations
        elif "citations" in self._dict_items:
            citations = self._dict_items["citations"]
        for citation in citations:
            pybamm.citations.register(citation)

    def __getitem__(self, key):
        return self._dict_items[key]

    def get(self, key, default=None):
        """Return item correspoonding to key if it exists, otherwise return default"""
        try:
            return self._dict_items[key]
        except KeyError:
            return default

    def __setitem__(self, key, value):
        """Call the update functionality when doing a setitem"""
        self.update({key: value})

    def __delitem__(self, key):
        del self._dict_items[key]

    def __repr__(self):
        return pformat(self._dict_items, width=1)

    def __eq__(self, other):
        return self._dict_items == other._dict_items

    def keys(self):
        """Get the keys of the dictionary"""
        return self._dict_items.keys()

    def values(self):
        """Get the values of the dictionary"""
        return self._dict_items.values()

    def items(self):
        """Get the items of the dictionary"""
        return self._dict_items.items()

    def copy(self):
        """Returns a copy of the parameter values. Makes sure to copy the internal
        dictionary."""
        new_copy = ParameterValues(self._dict_items.copy())
        return new_copy

    def search(self, key, print_values=True):
        """
        Search dictionary for keys containing 'key'.

        See :meth:`pybamm.FuzzyDict.search()`.
        """
        return self._dict_items.search(key, print_values)

    def update_from_chemistry(self, chemistry):
        """
        Load standard set of components from a 'chemistry' dictionary
        """
        self.chemistry = chemistry

        base_chemistry = chemistry["chemistry"]

        # Load each component name

        component_groups = [
            "cell",
            "negative electrode",
            "positive electrode",
            "separator",
            "electrolyte",
            "experiment",
        ]

        self.component_params_by_group = {}

        # add SEI parameters if provided
        for extra_group in ["sei", "lithium plating"]:
            if extra_group in chemistry:
                component_groups = [extra_group] + component_groups

        for component_group in component_groups:
            # Make sure component is provided
            try:
                component = chemistry[component_group]
            except KeyError:
                raise KeyError(
                    "must provide '{}' parameters for {} chemistry".format(
                        component_group, base_chemistry
                    )
                )
            # Create path to component and load values
            component_path = os.path.join(
                base_chemistry,
                "testing_only",
                component_group.replace(" ", "_") + "s",
                component,
            )
            file_path = self.find_parameter(
                os.path.join(component_path, "parameters.csv")
            )
            component_params = self.read_parameters_csv(file_path)

            self.component_params_by_group[component_group] = component_params

            # Update parameters, making sure to check any conflicts
            self.update(
                component_params,
                check_conflict=True,
                check_already_exists=False,
                path=os.path.dirname(file_path),
            )

        # register (list of) citations
        if "citation" in chemistry:
            self.citations = chemistry["citation"]
            if not isinstance(self.citations, list):
                self.citations = [self.citations]

    def read_parameters_csv(self, filename):
        """Reads parameters from csv file into dict.

        Parameters
        ----------
        filename : str
            The name of the csv file containing the parameters.

        Returns
        -------
        dict
            {name: value} pairs for the parameters.

        """
        df = pd.read_csv(filename, comment="#", skip_blank_lines=True)
        # Drop rows that are all NaN (seems to not work with skip_blank_lines)
        df.dropna(how="all", inplace=True)
        return {k: v for (k, v) in zip(df["Name [units]"], df["Value"])}

    def update(self, values, check_conflict=False, check_already_exists=True, path=""):
        """
        Update parameter dictionary, while also performing some basic checks.

        Parameters
        ----------
        values : dict
            Dictionary of parameter values to update parameter dictionary with
        check_conflict : bool, optional
            Whether to check that a parameter in `values` has not already been defined
            in the parameter class when updating it, and if so that its value does not
            change. This is set to True during initialisation, when parameters are
            combined from different sources, and is False by default otherwise
        check_already_exists : bool, optional
            Whether to check that a parameter in `values` already exists when trying to
            update it. This is to avoid cases where an intended change in the parameters
            is ignored due a typo in the parameter name, and is True by default but can
            be manually overridden.
        path : string, optional
            Path from which to load functions
        """
        # check if values is not a dictionary
        if not isinstance(values, dict):
            values = values._dict_items
        # check parameter values
        self.check_parameter_values(values)
        # update
        for name, value in values.items():
            # check for conflicts
            if (
                check_conflict is True
                and name in self.keys()
                and not (self[name] == float(value) or self[name] == value)
            ):
                raise ValueError(
                    "parameter '{}' already defined with value '{}'".format(
                        name, self[name]
                    )
                )
            # check parameter already exists (for updating parameters)
            if check_already_exists is True:
                try:
                    self._dict_items[name]
                except KeyError as err:
                    raise KeyError(
                        "Cannot update parameter '{}' as it does not ".format(name)
                        + "have a default value. ({}). If you are ".format(err.args[0])
                        + "sure you want to update this parameter, use "
                        + "param.update({{name: value}}, check_already_exists=False)"
                    )
            # if no conflicts, update, loading functions and data if they are specified
            # Functions are flagged with the string "[function]"
            if isinstance(value, str):
                if value.startswith("[function]"):
                    loaded_value = pybamm.load_function(os.path.join(path, value[10:]))
                    self._dict_items[name] = loaded_value
                # Data is flagged with the string "[data]" or "[current data]"
                elif value.startswith("[current data]") or value.startswith("[data]"):
                    if value.startswith("[current data]"):
                        data_path = os.path.join(
                            pybamm.root_dir(), "pybamm", "input", "drive_cycles"
                        )
                        filename = os.path.join(data_path, value[14:] + ".csv")
                    else:
                        filename = os.path.join(path, value[6:] + ".csv")
                    filename = pybamm.get_parameters_filepath(filename)
                    # Save name and data
                    self._dict_items[name] = pybamm.parameters.process_1D_data(filename)
                # parse 2D parameter data
                elif value.startswith("[2D data]"):
                    filename = os.path.join(path, value[9:] + ".json")
                    filename = pybamm.get_parameters_filepath(filename)
                    self._dict_items[name] = pybamm.parameters.process_2D_data(filename)

                elif value == "[input]":
                    self._dict_items[name] = pybamm.InputParameter(
                        name, units=symbol.units
                    )
                # Anything else should be a converted to a float
                else:
                    self._dict_items[name] = float(value)
            elif isinstance(value, tuple) and isinstance(value[1], np.ndarray):
                # If data is provided as a 2-column array (1D data),
                # convert to two arrays for compatibility with 2D data
                # see #1805
                func_name, data = value
                data = ([data[:, 0]], data[:, 1])
                self._dict_items[name] = (func_name, data)
            else:
                self._dict_items[name] = value
        # reset processed symbols
        self._processed_symbols = {}

    def check_parameter_values(self, values):
        # Make sure typical current is non-zero
        if "Typical current [A]" in values and values["Typical current [A]"] == 0:
            raise ValueError(
                "'Typical current [A]' cannot be zero. A possible alternative is to "
                "set 'Current function [A]' to `0` instead."
            )

        for param in values:
            if "propotional term" in param:
                raise ValueError(
                    f"The parameter '{param}' has been renamed to "
                    "'... proportional term [s-1]', and its value should now be divided"
                    "by 3600 to get the same results as before."
                )

    def process_model(self, unprocessed_model, inplace=True):
        """Assign parameter values to a model.
        Currently inplace, could be changed to return a new model.

        Parameters
        ----------
        unprocessed_model : :class:`pybamm.BaseModel`
            Model to assign parameter values for
        inplace: bool, optional
            If True, replace the parameters in the model in place. Otherwise, return a
            new model with parameter values set. Default is True.

        Raises
        ------
        :class:`pybamm.ModelError`
            If an empty model is passed (`model.rhs = {}` and `model.algebraic = {}` and
            `model.variables = {}`)

        """
        pybamm.logger.info(
            "Start setting parameters for {}".format(unprocessed_model.name)
        )

        # set up inplace vs not inplace
        if inplace:
            # any changes to unprocessed_model attributes will change model attributes
            # since they point to the same object
            model = unprocessed_model
        else:
            # create a copy of the model
            model = unprocessed_model.new_copy()

        if (
            len(unprocessed_model.rhs) == 0
            and len(unprocessed_model.algebraic) == 0
            and len(unprocessed_model.variables) == 0
        ):
            raise pybamm.ModelError("Cannot process parameters for empty model")

        new_rhs = {}
        for variable, equation in unprocessed_model.rhs.items():
            pybamm.logger.verbose(
                "Processing parameters for {!r} (rhs)".format(variable)
            )
            new_rhs[variable] = self.process_symbol(equation)
        model.rhs = new_rhs

        new_algebraic = {}
        for variable, equation in unprocessed_model.algebraic.items():
            pybamm.logger.verbose(
                "Processing parameters for {!r} (algebraic)".format(variable)
            )
            new_algebraic[variable] = self.process_symbol(equation)
        model.algebraic = new_algebraic

        new_initial_conditions = {}
        for variable, equation in unprocessed_model.initial_conditions.items():
            pybamm.logger.verbose(
                "Processing parameters for {!r} (initial conditions)".format(variable)
            )
            new_initial_conditions[variable] = self.process_symbol(equation)
        model.initial_conditions = new_initial_conditions

        model.boundary_conditions = self.process_boundary_conditions(unprocessed_model)

        new_variables = {}
        for variable, equation in unprocessed_model.variables.items():
            pybamm.logger.verbose(
                "Processing parameters for {!r} (variables)".format(variable)
            )
            new_variables[variable] = self.process_symbol(equation)
        model.variables = new_variables

        new_events = []
        for event in unprocessed_model.events:
            pybamm.logger.verbose(
                "Processing parameters for event '{}''".format(event.name)
            )
            new_events.append(
                pybamm.Event(
                    event.name, self.process_symbol(event.expression), event.event_type
                )
            )

        for event in self.parameter_events:
            pybamm.logger.verbose(
                "Processing parameters for event '{}''".format(event.name)
            )
            new_events.append(
                pybamm.Event(
                    event.name, self.process_symbol(event.expression), event.event_type
                )
            )

        model.events = new_events

        # Set external variables
        model.external_variables = [
            self.process_symbol(var) for var in unprocessed_model.external_variables
        ]

        # Process timescale
        new_timescale = self.process_symbol(unprocessed_model.timescale)
        if isinstance(new_timescale, pybamm.Scalar):
            model._timescale = new_timescale
        else:
            raise ValueError(
                "model.timescale must be a Scalar after parameter processing "
                "(cannot contain 'InputParameter's). "
                "You have probably set one of the parameters used to calculate the "
                "timescale to an InputParameter. To avoid this error, hardcode "
                "model.timescale to a constant value by passing the option "
                "{'timescale': value} to the model."
            )

        # Process length scales
        new_length_scales = {}
        for domain, scale in unprocessed_model.length_scales.items():
            new_scale = self.process_symbol(scale)
            new_length_scales[domain] = new_scale
        model._length_scales = new_length_scales

        pybamm.logger.info("Finish setting parameters for {}".format(model.name))

        return model

    def process_boundary_conditions(self, model):
        """
        Process boundary conditions for a model
        Boundary conditions are dictionaries {"left": left bc, "right": right bc}
        in general, but may be imposed on the tabs (or *not* on the tab) for a
        small number of variables, e.g. {"negative tab": neg. tab bc,
        "positive tab": pos. tab bc "no tab": no tab bc}.
        """
        new_boundary_conditions = {}
        sides = ["left", "right", "negative tab", "positive tab", "no tab"]
        for variable, bcs in model.boundary_conditions.items():
            processed_variable = self.process_symbol(variable)
            new_boundary_conditions[processed_variable] = {}
            for side in sides:
                try:
                    bc, typ = bcs[side]
                    pybamm.logger.verbose(
                        "Processing parameters for {!r} ({} bc)".format(variable, side)
                    )
                    processed_bc = (self.process_symbol(bc), typ)
                    new_boundary_conditions[processed_variable][side] = processed_bc
                except KeyError as err:
                    # don't raise error if the key error comes from the side not being
                    # found
                    if err.args[0] in side:
                        pass
                    # do raise error otherwise (e.g. can't process symbol)
                    else:
                        raise KeyError(err)

        return new_boundary_conditions

    def process_geometry(self, geometry):
        """
        Assign parameter values to a geometry (inplace).

        Parameters
        ----------
        geometry : dict
            Geometry specs to assign parameter values to
        """

        def process_and_check(sym):
            if isinstance(sym, numbers.Number):
                return pybamm.Scalar(sym)
            new_sym = self.process_symbol(sym)
            if not isinstance(new_sym, pybamm.Scalar):
                raise ValueError(
                    "Geometry parameters must be Scalars after parameter processing"
                )
            return new_sym

        for domain in geometry:
            for spatial_variable, spatial_limits in geometry[domain].items():
                # process tab information if using 1 or 2D current collectors
                if spatial_variable == "tabs":
                    for tab, position_size in spatial_limits.items():
                        for position_size, sym in position_size.items():
                            geometry[domain]["tabs"][tab][
                                position_size
                            ] = process_and_check(sym)
                else:
                    for lim, sym in spatial_limits.items():
                        geometry[domain][spatial_variable][lim] = process_and_check(sym)

    def process_symbol(self, symbol):
        """Walk through the symbol and replace any Parameter with a Value.
        If a symbol has already been processed, the stored value is returned.

        Parameters
        ----------
        symbol : :class:`pybamm.Symbol`
            Symbol or Expression tree to set parameters for

        Returns
        -------
        symbol : :class:`pybamm.Symbol`
            Symbol with Parameter instances replaced by Value

        """
        try:
            return self._processed_symbols[symbol]
        except KeyError:
            processed_symbol = self._process_symbol(symbol)
            self._processed_symbols[symbol] = processed_symbol

            return processed_symbol

    def _process_symbol(self, symbol):
        """See :meth:`ParameterValues.process_symbol()`."""

        if isinstance(symbol, pybamm.Parameter):
            value = self[symbol.name]
            if isinstance(value, numbers.Number):
                # Check not NaN (parameter in csv file but no value given)
                if np.isnan(value):
                    raise ValueError(f"Parameter '{symbol.name}' not found")
                # Scalar inherits name (for updating parameters) and units
                return pybamm.Scalar(value, name=symbol.name, units=symbol.units)
            elif isinstance(value, pybamm.Symbol):
                new_value = self.process_symbol(value)
                new_value.copy_domains(symbol)
                return new_value
            else:
                raise TypeError("Cannot process parameter '{}'".format(value))

        elif isinstance(symbol, pybamm.FunctionParameter):
            new_children = []
            for child in symbol.children:
                if symbol.diff_variable is not None and any(
                    x == symbol.diff_variable for x in child.pre_order()
                ):
                    # Wrap with NotConstant to avoid simplification,
                    # which would stop symbolic diff from working properly
                    new_child = pybamm.NotConstant(child)
                    new_children.append(self.process_symbol(new_child))
                else:
                    new_children.append(self.process_symbol(child))
            function_name = self[symbol.name]

            # Create Function or Interpolant or Scalar object
            if isinstance(function_name, tuple):
                if len(function_name) == 2:  # CSV or JSON parsed data
                    # to create an Interpolant
                    name, data = function_name

                    if len(data[0]) == 1:
                        input_data = data[0][0], data[1]

                    else:
                        input_data = data

                    # For parameters provided as data we use a cubic interpolant
                    # Note: the cubic interpolant can be differentiated
                    function = pybamm.Interpolant(
                        input_data[0],
                        input_data[-1],
                        new_children,
                        interpolator="cubic",
                        name=name,
                        units=symbol.units,
                    )
                    # Define event to catch extrapolation. In these events the sign is
                    # important: it should be positive inside of the range and negative
                    # outside of it
                    for data_index in range(len(data[0])):
                        self.parameter_events.append(
                            pybamm.Event(
                                "Interpolant {} lower bound".format(name),
                                pybamm.min(
                                    new_children[data_index] - min(data[0][data_index])
                                ),
                                pybamm.EventType.INTERPOLANT_EXTRAPOLATION,
                            )
                        )
                        self.parameter_events.append(
                            pybamm.Event(
                                "Interpolant {} upper bound".format(name),
                                pybamm.min(
                                    max(data[0][data_index]) - new_children[data_index]
                                ),
                                pybamm.EventType.INTERPOLANT_EXTRAPOLATION,
                            )
                        )

                else:  # pragma: no cover
                    raise ValueError(
                        "Invalid function name length: {0}".format(len(function_name))
                    )

            elif isinstance(function_name, numbers.Number):
                # Check not NaN (parameter in csv file but no value given)
                if np.isnan(function_name):
                    raise ValueError(
                        f"Parameter '{symbol.name}' (possibly a function) not found"
                    )
                # If the "function" is provided is actually a scalar, return a Scalar
                # object instead of throwing an error.
                function = pybamm.Scalar(
                    function_name, name=symbol.name, units=symbol.units
                )
            elif callable(function_name):
                # otherwise evaluate the function to create a new PyBaMM object
                function = function_name(*new_children)
<<<<<<< HEAD
                if isinstance(function, numbers.Number):
                    function = pybamm.Scalar(function, units=symbol.units)
                # Check that the units of the evaluated function are the same as the
                # units of the original symbol
                if function.units != symbol.units:
                    raise pybamm.UnitsError(
                        "Original function had units {}, ".format(symbol.units)
                        + "but processed function has units {}".format(function.units)
                    )
                if (
                    self._replace_callable_function_parameters is False
                    and not isinstance(
                        self.process_symbol(function), (pybamm.Scalar, pybamm.Broadcast)
                    )
                    and symbol.print_name is not None
                    and symbol.diff_variable is None
                ):
                    # Special trick for printing in Julia ModelingToolkit format
                    out = pybamm.FunctionParameter(
                        symbol.print_name, dict(zip(symbol.input_names, new_children))
                    )

                    out.arg_names = inspect.getfullargspec(function_name)[0]
                    out.callable = self.process_symbol(
                        function_name(
                            *[
                                pybamm.Variable(arg_name, domains=child.domains)
                                for arg_name, child in zip(out.arg_names, new_children)
                            ]
                        )
                    )

                    return out
=======
>>>>>>> d5547da8
            elif isinstance(
                function_name, (pybamm.Interpolant, pybamm.InputParameter)
            ) or (
                isinstance(function_name, pybamm.Symbol)
                and function_name.size_for_testing == 1
            ):
                function = function_name
            else:
                raise TypeError(
                    "Parameter provided for '{}' ".format(symbol.name)
                    + "is of the wrong type (should either be scalar-like or callable)"
                )
            # Differentiate if necessary
            if symbol.diff_variable is None:
                # Use ones_like so that we get the right shapes
                function_out = function * pybamm.ones_like(
                    *new_children, units=pybamm.Units(None)
                )
            else:
                # return differentiated function
                new_diff_variable = self.process_symbol(symbol.diff_variable)
                function_out = function.diff(new_diff_variable)
            # Process again just to be sure
            return self.process_symbol(function_out)

        elif isinstance(symbol, pybamm.BinaryOperator):
            # process children
            new_left = self.process_symbol(symbol.left)
            new_right = self.process_symbol(symbol.right)
            # make new symbol, ensure domain remains the same
            new_symbol = symbol._binary_new_copy(new_left, new_right)
            new_symbol.copy_domains(symbol)
            return new_symbol

        # Unary operators
        elif isinstance(symbol, pybamm.UnaryOperator):
            new_child = self.process_symbol(symbol.child)
            new_symbol = symbol._unary_new_copy(new_child)
            # ensure domain remains the same
            new_symbol.copy_domains(symbol)
            # x_average can sometimes create a new symbol with electrode thickness
            # parameters, so we process again to make sure these parameters are set
            if isinstance(symbol, pybamm.XAverage) and not isinstance(
                new_symbol, pybamm.XAverage
            ):
                new_symbol = self.process_symbol(new_symbol)
            # f_a_dist in the size average needs to be processed
            if isinstance(new_symbol, pybamm.SizeAverage):
                new_symbol.f_a_dist = self.process_symbol(new_symbol.f_a_dist)
            return new_symbol

        # Functions
        elif isinstance(symbol, pybamm.Function):
            new_children = [self.process_symbol(child) for child in symbol.children]
            return symbol._function_new_copy(new_children)

        # Concatenations
        elif isinstance(symbol, pybamm.Concatenation):
            new_children = [self.process_symbol(child) for child in symbol.children]
            return symbol._concatenation_new_copy(new_children)

        else:
            # Backup option: return the object
            return symbol

    def evaluate(self, symbol):
        """
        Process and evaluate a symbol.

        Parameters
        ----------
        symbol : :class:`pybamm.Symbol`
            Symbol or Expression tree to evaluate

        Returns
        -------
        number or array
            The evaluated symbol
        """
        processed_symbol = self.process_symbol(symbol)
        if processed_symbol.is_constant():
            return processed_symbol.evaluate()
        else:
            raise ValueError("symbol must evaluate to a constant scalar or array")

    def _ipython_key_completions_(self):
        return list(self._dict_items.keys())

    def export_csv(self, filename):

        # process functions and data to output
        # like they appear in inputs csv files
        parameter_output = {}
        for key, val in self.items():
            if callable(val):
                val = "[function]" + val.__name__
            elif isinstance(val, tuple):
                val = "[data]" + val[0]
            parameter_output[key] = [val]

        df = pd.DataFrame(parameter_output)
        df = df.transpose()
        df.to_csv(filename, header=["Value"], index_label="Name [units]")

    def print_parameters(self, parameters, output_file=None):
        """
        Return dictionary of evaluated parameters, and optionally print these evaluated
        parameters to an output file.
        For dimensionless parameters that depend on the C-rate, the value is given as a
        function of the C-rate (either x * Crate or x / Crate depending on the
        dependence)

        Parameters
        ----------
        parameters : class or dict containing :class:`pybamm.Parameter` objects
            Class or dictionary containing all the parameters to be evaluated
        output_file : string, optional
            The file to print parameters to. If None, the parameters are not printed,
            and this function simply acts as a test that all the parameters can be
            evaluated, and returns the dictionary of evaluated parameters.

        Returns
        -------
        evaluated_parameters : defaultdict
            The evaluated parameters, for further processing if needed

        Notes
        -----
        A C-rate of 1 C is the current required to fully discharge the battery in 1
        hour, 2 C is current to discharge the battery in 0.5 hours, etc
        """
        # Set list of attributes to ignore, for when we are evaluating parameters from
        # a class of parameters
        ignore = [
            "__name__",
            "__doc__",
            "__package__",
            "__loader__",
            "__spec__",
            "__file__",
            "__cached__",
            "__builtins__",
            "absolute_import",
            "division",
            "print_function",
            "unicode_literals",
            "pybamm",
            "_options",
            "constants",
            "np",
            "geo",
            "elec",
            "therm",
            "half_cell",
            "x",
            "r",
        ]

        # If 'parameters' is a class, extract the dict
        if not isinstance(parameters, dict):
            parameters_dict = {
                k: v for k, v in parameters.__dict__.items() if k not in ignore
            }
            for domain in ["n", "s", "p"]:
                domain_param = getattr(parameters, domain)
                parameters_dict.update(
                    {
                        f"{domain}.{k}": v
                        for k, v in domain_param.__dict__.items()
                        if k not in ignore
                    }
                )
            parameters = parameters_dict

        evaluated_parameters = defaultdict(list)

        # Turn to regular dictionary for faster KeyErrors
        self._dict_items = dict(self._dict_items)

        for name, symbol in parameters.items():
            if isinstance(symbol, pybamm.Symbol):
                try:
                    proc_symbol = self.process_symbol(symbol)
                except KeyError:
                    # skip parameters that don't have a value in that parameter set
                    proc_symbol = None
                if not (
                    callable(proc_symbol)
                    or proc_symbol is None
                    or proc_symbol.has_symbol_of_classes(
                        (pybamm.Concatenation, pybamm.Broadcast)
                    )
                ):
                    evaluated_parameters[name] = proc_symbol.evaluate(t=0)

            # Turn back to FuzzyDict
            self._dict_items = pybamm.FuzzyDict(self._dict_items)

        # Print the evaluated_parameters dict to output_file
        if output_file:
            self.print_evaluated_parameters(evaluated_parameters, output_file)

        return evaluated_parameters

    def print_evaluated_parameters(self, evaluated_parameters, output_file):
        """
        Print a dictionary of evaluated parameters to an output file

        Parameters
        ----------
        evaluated_parameters : defaultdict
            The evaluated parameters, for further processing if needed
        output_file : string, optional
            The file to print parameters to. If None, the parameters are not printed,
            and this function simply acts as a test that all the parameters can be
            evaluated

        """
        # Get column width for pretty printing
        column_width = max(len(name) for name in evaluated_parameters.keys())
        s = "{{:>{}}}".format(column_width)
        with open(output_file, "w") as file:
            for name, value in sorted(evaluated_parameters.items()):
                if 0.001 < abs(value) < 1000:
                    file.write((s + " : {:10.4g}\n").format(name, value))
                else:
                    file.write((s + " : {:10.3E}\n").format(name, value))

    @staticmethod
    def find_parameter(path):
        """Look for parameter file in the different locations
        in PARAMETER_PATH
        """
        # Check for absolute path
        if os.path.isfile(path) and os.path.isabs(path):
            pybamm.logger.verbose(f"Using absolute path: '{path}'")
            return path
        for location in pybamm.PARAMETER_PATH:
            trial_path = os.path.join(location, path)
            if os.path.isfile(trial_path):
                pybamm.logger.verbose(f"Using path: '{location}' + '{path}'")
                return trial_path
        raise FileNotFoundError(
            f"Could not find parameter {path}. If you have a developer install, try "
            "re-installing pybamm (e.g. `pip install -e .`) to expose recently-added "
            "parameter entry points."
        )

    def export_python_script(
        self, name, old_parameters_path="", new_parameters_path=""
    ):
        """
        Print a python script that can be used to reproduce the parameter set

        Parameters
        ----------
        name : string
            The name to save the parameter set under
        old_parameters_path : string, optional
            Optional path for the location where to find the old parameters.
        new_parameters_path : string, optional
            Optional path for the location where to save the new parameters.
        """
        # Initialize
        preamble = "import pybamm\n"
        function_output = ""
        data_output = ""
        dict_output = ""

        component_params_by_group = getattr(
            self, "component_params_by_group", {"": self}
        )

        # Loop through each component group and add appropriate functions, data, and
        # parameters to the relevant strings
        for component_group, items in component_params_by_group.items():
            if component_group != "":
                dict_output += f"\n        # {component_group}"
            for k in items.keys():
                v = self[k]
                if callable(v):
                    # write the function body to the file
                    function_output += inspect.getsource(v) + "\n"
                    v = v.__name__
                elif isinstance(v, tuple):
                    # save the data to a separate csv file
                    # and load it in the parameter set
                    data_name = v[0]
                    data_file_old = os.path.join(
                        old_parameters_path,
                        component_group.replace(" ", "_") + "s",
                        self.chemistry[component_group],
                        f"{data_name}.csv",
                    )
                    data_path = os.path.join(new_parameters_path, "data")
                    if not os.path.exists(data_path):
                        os.makedirs(data_path)
                    data_file_new = os.path.join(data_path, f"{data_name}.csv")
                    shutil.copyfile(data_file_old, data_file_new)

                    # add data output
                    if data_output == "":
                        data_output = (
                            "# Load data in the appropriate format\n"
                            "path, _ = os.path.split(os.path.abspath(__file__))\n"
                        )
                    data_output += (
                        f"{data_name} = pybamm.parameters.process_1D_data"
                        f"('{data_name}.csv', path)\n"
                    )
                    v = f"pybamm.{data_name}"

                    v = f"{data_name}"

                # add line to the parameter output in the appropriate section
                line_output = f'\n        "{k}": {v},'
                if len(line_output) > 88:
                    # this will be split into multiple lines by black
                    line_output = f'\n        "{k}""": {v},'

                dict_output += line_output

        # save citation info
        if hasattr(self, "citations"):
            dict_output += (
                "\n        # citations" + f"\n        'citations': {self.citations},"
            )

        # read README.md if they exist and save info
        docstring = self._create_docstring_from_readmes(name)

        # construct the output string
        output = (
            function_output
            + data_output
            + "\n# Call dict via a function to avoid errors when editing in place"
            + "\ndef get_parameter_values():"
            + docstring
            + "\n    return {"
            + dict_output
            + "\n    }"
        )

        # Add more packages to preamble if needed
        if "os." in output:
            preamble += "import os\n"
        output = preamble + "\n\n" + output

        # Add pybamm. to functions that didn't have it in function body before
        for funcname in [
            "Parameter",
            "exp",
            "tanh",
            "cosh",
            "log10",
            "LeadAcidParameters",
        ]:
            # add space or ( before so it doesn't do this for middle-of-word matches
            output = output.replace(f" {funcname}(", f" pybamm.{funcname}(")
            output = output.replace(f"({funcname}(", f"(pybamm.{funcname}(")
        output = output.replace("constants", "pybamm.constants")

        # Process file name
        filename = name
        if not filename.endswith(".py"):
            filename = filename + ".py"
        filename = os.path.join(new_parameters_path, filename)

        # save to file
        with open(filename, "w") as f:
            f.write(output)

    def _create_docstring_from_readmes(self, name):
        docstring = ""

        if hasattr(self, "chemistry"):
            chemistry = self.chemistry
            lines = []
            for component_group, component in chemistry.items():
                if component_group in self.component_params_by_group:
                    readme = os.path.join(
                        "input",
                        "parameters",
                        self.chemistry["chemistry"],
                        "testing_only",
                        component_group.replace(" ", "_") + "s",
                        component,
                        "README.md",
                    )
                    readme = pybamm.get_parameters_filepath(readme)
                    if os.path.isfile(readme):
                        with open(readme, "r") as f:
                            lines += f.readlines()

            # lines, ind = np.unique(lines, return_index=True)
            # lines = lines[np.argsort(ind)]
            lines = [
                fill(
                    line,
                    88,
                    drop_whitespace=False,
                    initial_indent="    ",
                    subsequent_indent="    ",
                )
                + "\n"
                for line in lines
            ]
            docstring = (
                f'\n    """\n    # {name} parameter set\n'
                + "".join(lines)
                + '    """\n'
            )

        return docstring<|MERGE_RESOLUTION|>--- conflicted
+++ resolved
@@ -654,7 +654,6 @@
             elif callable(function_name):
                 # otherwise evaluate the function to create a new PyBaMM object
                 function = function_name(*new_children)
-<<<<<<< HEAD
                 if isinstance(function, numbers.Number):
                     function = pybamm.Scalar(function, units=symbol.units)
                 # Check that the units of the evaluated function are the same as the
@@ -664,32 +663,6 @@
                         "Original function had units {}, ".format(symbol.units)
                         + "but processed function has units {}".format(function.units)
                     )
-                if (
-                    self._replace_callable_function_parameters is False
-                    and not isinstance(
-                        self.process_symbol(function), (pybamm.Scalar, pybamm.Broadcast)
-                    )
-                    and symbol.print_name is not None
-                    and symbol.diff_variable is None
-                ):
-                    # Special trick for printing in Julia ModelingToolkit format
-                    out = pybamm.FunctionParameter(
-                        symbol.print_name, dict(zip(symbol.input_names, new_children))
-                    )
-
-                    out.arg_names = inspect.getfullargspec(function_name)[0]
-                    out.callable = self.process_symbol(
-                        function_name(
-                            *[
-                                pybamm.Variable(arg_name, domains=child.domains)
-                                for arg_name, child in zip(out.arg_names, new_children)
-                            ]
-                        )
-                    )
-
-                    return out
-=======
->>>>>>> d5547da8
             elif isinstance(
                 function_name, (pybamm.Interpolant, pybamm.InputParameter)
             ) or (
