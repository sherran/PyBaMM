--- conflicted
+++ resolved
@@ -171,13 +171,8 @@
         # set variables (we require the full variable not just id)
 
         # Search Equations for Independence
-<<<<<<< HEAD
-        # if check_for_independent_variables:
-        #     model = self.check_for_independent_variables(model)
-=======
-        if remove_independent_variables_from_rhs:
-            model = self.remove_independent_variables_from_rhs(model)
->>>>>>> f79ae87a
+        # if remove_independent_variables_from_rhs:
+        #     model = self.remove_independent_variables_from_rhs(model)
         variables = list(model.rhs.keys()) + list(model.algebraic.keys())
         # Find those RHS's that are constant
         if self.spatial_methods == {} and any(var.domain != [] for var in variables):
@@ -1005,11 +1000,7 @@
                         )
                     )
 
-<<<<<<< HEAD
-    def search_for_independent_var(self, var, all_vars_in_eqns):
-=======
     def is_variable_independent(self, var, all_vars_in_eqns):
->>>>>>> f79ae87a
         pybamm.logger.verbose("Removing independent blocks.")
         if not isinstance(var, pybamm.Variable):
             return False
@@ -1042,11 +1033,7 @@
         all_vars_in_eqns = [var.name for var in all_vars_in_eqns]
 
         for var in rhs_vars_to_search_over:
-<<<<<<< HEAD
-            this_var_is_independent = self.search_for_independent_var(
-=======
             this_var_is_independent = self.is_variable_independent(
->>>>>>> f79ae87a
                 var, all_vars_in_eqns
             )
             if this_var_is_independent:
