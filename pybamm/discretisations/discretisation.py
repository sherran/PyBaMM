#
# Interface for discretisation
#
import pybamm
import numpy as np
from collections import defaultdict


def has_bc_of_form(symbol, side, bcs, form):

    if symbol in bcs:
        if bcs[symbol][side][1] == form:
            return True
        else:
            return False

    else:
        return False


class Discretisation(object):
    """The discretisation class, with methods to process a model and replace
    Spatial Operators with Matrices and Variables with StateVectors

    Parameters
    ----------
    mesh : pybamm.Mesh
            contains all submeshes to be used on each domain
    spatial_methods : dict
            a dictionary of the spatial methods to be used on each
            domain. The keys correspond to the model domains and the
            values to the spatial method.
    """

    def __init__(self, mesh=None, spatial_methods=None):
        self._mesh = mesh
        if mesh is None:
            self._spatial_methods = {}
        else:
            # Unpack macroscale to the constituent subdomains
            if "macroscale" in spatial_methods.keys():
                method = spatial_methods["macroscale"]
                spatial_methods["negative electrode"] = method
                spatial_methods["separator"] = method
                spatial_methods["positive electrode"] = method

            self._spatial_methods = spatial_methods
            for domain, method in self._spatial_methods.items():
                method.build(mesh)
                # Check zero-dimensional methods are only applied to zero-dimensional
                # meshes
                if isinstance(method, pybamm.ZeroDimensionalSpatialMethod):
                    if not isinstance(mesh[domain], pybamm.SubMesh0D):
                        raise pybamm.DiscretisationError(
                            "Zero-dimensional spatial method for the "
                            "{} domain requires a zero-dimensional submesh".format(
                                domain
                            )
                        )

        self._bcs = {}
        self.y_slices = {}
        self._discretised_symbols = {}
        self.external_variables = {}

    @property
    def mesh(self):
        return self._mesh

    @property
    def y_slices(self):
        return self._y_slices

    @y_slices.setter
    def y_slices(self, value):
        if not isinstance(value, dict):
            raise TypeError("""y_slices should be dict, not {}""".format(type(value)))

        self._y_slices = value

    @property
    def spatial_methods(self):
        return self._spatial_methods

    @property
    def bcs(self):
        return self._bcs

    @bcs.setter
    def bcs(self, value):
        self._bcs = value
        # reset discretised_symbols
        self._discretised_symbols = {}

    def copy_with_discretised_symbols(self):
        """
        Return a copy of the discretisation
        """
        copy = Discretisation(self.mesh, self.spatial_methods)
        copy.bcs = self.bcs.copy()
        copy.y_slices = self.y_slices.copy()
        copy._discretised_symbols = self._discretised_symbols.copy()
        copy.external_variables = self.external_variables.copy()
        return copy

    def process_model(
        self,
        model,
        inplace=True,
        check_model=True,
        remove_independent_variables_from_rhs=True,
    ):
        """Discretise a model.
        Currently inplace, could be changed to return a new model.

        Parameters
        ----------
        model : :class:`pybamm.BaseModel`
            Model to dicretise. Must have attributes rhs, initial_conditions and
            boundary_conditions (all dicts of {variable: equation})
        inplace : bool, optional
            If True, discretise the model in place. Otherwise, return a new
            discretised model. Default is True.
        check_model : bool, optional
            If True, model checks are performed after discretisation. For large
            systems these checks can be slow, so can be skipped by setting this
            option to False. When developing, testing or debugging it is recommended
            to leave this option as True as it may help to identify any errors.
            Default is True.
        remove_independent_variables_from_rhs : bool, optional
            If True, model checks to see whether any variables from the RHS are used
            in any other equation. If a variable meets all of the following criteria
            (not used anywhere in the model, len(rhs)>1), then the variable
            is moved to be explicitly integrated when called by the solution object.
            Default is True.

        Returns
        -------
        model_disc : :class:`pybamm.BaseModel`
            The discretised model. Note that if ``inplace`` is True, model will
            have also been discretised in place so model == model_disc. If
            ``inplace`` is False, model != model_disc

        Raises
        ------
        :class:`pybamm.ModelError`
            If an empty model is passed (`model.rhs = {}` and `model.algebraic = {}` and
            `model.variables = {}`)

        """
        if model.is_discretised is True:
            raise pybamm.ModelError(
                "Cannot re-discretise a model. "
                "Set 'inplace=False' when first discretising a model to then be able "
                "to discretise it more times (e.g. for convergence studies)."
            )

        pybamm.logger.info("Start discretising {}".format(model.name))

        # Make sure model isn't empty
        if (
            len(model.rhs) == 0
            and len(model.algebraic) == 0
            and len(model.variables) == 0
        ):
            raise pybamm.ModelError("Cannot discretise empty model")
        # Check well-posedness to avoid obscure errors
        model.check_well_posedness()

        # Prepare discretisation
        # set variables (we require the full variable not just id)

        # Search Equations for Independence
        # if remove_independent_variables_from_rhs:
        #     model = self.remove_independent_variables_from_rhs(model)
        variables = list(model.rhs.keys()) + list(model.algebraic.keys())
        # Find those RHS's that are constant
        if self.spatial_methods == {} and any(var.domain != [] for var in variables):
            for var in variables:
                if var.domain != []:
                    raise pybamm.DiscretisationError(
                        "Spatial method has not been given "
                        "for variable {} with domain {}".format(var.name, var.domain)
                    )

        # Set the y split for variables
        pybamm.logger.verbose("Set variable slices for {}".format(model.name))
        self.set_variable_slices(variables)

        # now add extrapolated external variables to the boundary conditions
        # if required by the spatial method
        self._preprocess_external_variables(model)
        self.set_external_variables(model)

        # set boundary conditions (only need key ids for boundary_conditions)
        pybamm.logger.verbose(
            "Discretise boundary conditions for {}".format(model.name)
        )
        self._bcs = self.process_boundary_conditions(model)
        pybamm.logger.verbose(
            "Set internal boundary conditions for {}".format(model.name)
        )
        self.set_internal_boundary_conditions(model)

        # Keep a record of y_slices in the model
        y_slices = self.y_slices
        # Keep a record of the bounds in the model
        bounds = self.bounds

        bcs = self.bcs

        pybamm.logger.verbose("Discretise initial conditions for {}".format(model.name))
        initial_conditions = self.process_dict(model.initial_conditions)

        # Process parabolic and elliptic equations
        pybamm.logger.verbose("Discretise model equations for {}".format(model.name))
        rhs = self.process_dict(model.rhs)
        algebraic = self.process_dict(model.algebraic)

        # Process events
        events = []
        pybamm.logger.verbose("Discretise events for {}".format(model.name))
        for event in model.events:
            pybamm.logger.debug("Discretise event '{}'".format(event.name))
            event = pybamm.Event(
                event.name, self.process_symbol(event.expression), event.event_type
            )
            events.append(event)

        # Set external variables
        external_variables = [
            self.process_symbol(var) for var in model.external_variables
        ]

        # Process length scales
        length_scales = {}
        for domain, scale in model.length_scales.items():
            scale = self.process_symbol(scale)
            if isinstance(scale, pybamm.Array):
                # Convert possible arrays of length 1 to scalars
                scale = pybamm.Scalar(float(scale.evaluate()))
            length_scales[domain] = scale

        discretised_equations = pybamm._DiscretisedEquations(
            self,
            rhs,
            algebraic,
            initial_conditions,
            bcs,
            model.variables,
            events,
            external_variables,
            model.timescale,
            length_scales,
            y_slices=y_slices,
            bounds=bounds,
        )

        # inplace vs not inplace
        if inplace:
            model_disc = model
            model_disc._equations = discretised_equations
        else:
            # create a copy of the original model
            model_disc = model.new_copy(equations=discretised_equations)

        # Check that resulting model makes sense
        if check_model:
            pybamm.logger.verbose("Performing model checks for {}".format(model.name))
            self.check_model(model_disc)

        pybamm.logger.info("Finish discretising {}".format(model.name))

        return model_disc

    def set_variable_slices(self, variables):
        """
        Sets the slicing for variables.

        Parameters
        ----------
        variables : iterable of :class:`pybamm.Variables`
            The variables for which to set slices
        """
        # Set up y_slices and bounds
        y_slices = defaultdict(list)
        start = 0
        end = 0
        lower_bounds = []
        upper_bounds = []
        # Iterate through unpacked variables, adding appropriate slices to y_slices
        for variable in variables:
            # Add up the size of all the domains in variable.domain
            if isinstance(variable, pybamm.ConcatenationVariable):
                start_ = start
                spatial_method = self.spatial_methods[variable.domain[0]]
                children = variable.children
                meshes = {}
                for child in children:
                    meshes[child] = [spatial_method.mesh[dom] for dom in child.domain]
                sec_points = spatial_method._get_auxiliary_domain_repeats(
                    variable.domains
                )
                for i in range(sec_points):
                    for child, mesh in meshes.items():
                        for domain_mesh in mesh:
                            end += domain_mesh.npts_for_broadcast_to_nodes
                        # Add to slices
                        y_slices[child].append(slice(start_, end))
                        # Increment start_
                        start_ = end
            else:
                end += self._get_variable_size(variable)

            # Add to slices
            y_slices[variable].append(slice(start, end))
            # Add to bounds
            lower_bounds.extend([variable.bounds[0]] * (end - start))
            upper_bounds.extend([variable.bounds[1]] * (end - start))
            # Increment start
            start = end

        # Convert y_slices back to normal dictionary
        self.y_slices = dict(y_slices)

        # Also keep a record of bounds
        self.bounds = (np.array(lower_bounds), np.array(upper_bounds))

        # reset discretised_symbols
        self._discretised_symbols = {}

    def _get_variable_size(self, variable):
        """Helper function to determine what size a variable should be"""
        # If domain is empty then variable has size 1
        if variable.domain == []:
            return 1
        else:
            size = 0
            spatial_method = self.spatial_methods[variable.domain[0]]
            repeats = spatial_method._get_auxiliary_domain_repeats(variable.domains)
            for dom in variable.domain:
                size += spatial_method.mesh[dom].npts_for_broadcast_to_nodes * repeats
            return size

    def _preprocess_external_variables(self, model):
        """
        A method to preprocess external variables so that they are
        compatible with the spatial method. For example, in finite
        volume, the user will supply a vector of values valid on the
        cell centres. However, for model processing, we also require
        the boundary edge fluxes. Therefore, we extrapolate and add
        the boundary fluxes to the boundary conditions, which are
        employed in generating the grad and div matrices.
        The processing is delegated to spatial methods as
        the preprocessing required for finite volume and finite
        element will be different.
        """

        for var in model.external_variables:
            if var.domain != []:
                new_bcs = self.spatial_methods[
                    var.domain[0]
                ].preprocess_external_variables(var)

                model.boundary_conditions.update(new_bcs)

    def set_external_variables(self, model):
        """
        Add external variables to the list of variables to account for, being careful
        about concatenations
        """
        for var in model.external_variables:
            # Find the name in the model variables
            # Look up dictionary key based on value
            try:
                idx = list(model.variables.values()).index(var)
            except ValueError:
                raise ValueError(
                    """
                    Variable {} must be in the model.variables dictionary to be set
                    as an external variable
                    """.format(
                        var
                    )
                )
            name = list(model.variables.keys())[idx]
            if isinstance(var, pybamm.Variable):
                # No need to keep track of the parent
                self.external_variables[(name, None)] = var
            elif isinstance(var, pybamm.ConcatenationVariable):
                start = 0
                end = 0
                for child in var.children:
                    dom = child.domain[0]
                    if (
                        self.spatial_methods[dom]._get_auxiliary_domain_repeats(
                            child.domains
                        )
                        > 1
                    ):
                        raise NotImplementedError(
                            "Cannot create 2D external variable with concatenations"
                        )
                    end += self._get_variable_size(child)
                    # Keep a record of the parent
                    self.external_variables[(name, (var, start, end))] = child
                    start = end

    def set_internal_boundary_conditions(self, model):
        """
        A method to set the internal boundary conditions for the submodel.
        These are required to properly calculate the gradient.
        Note: this method modifies the state of self.boundary_conditions.
        """

        def boundary_gradient(left_symbol, right_symbol):

            pybamm.logger.debug(
                "Calculate boundary gradient ({} and {})".format(
                    left_symbol, right_symbol
                )
            )
            left_domain = left_symbol.domain[0]
            right_domain = right_symbol.domain[0]

            left_mesh = self.spatial_methods[left_domain].mesh[left_domain]
            right_mesh = self.spatial_methods[right_domain].mesh[right_domain]

            left_symbol_disc = self.process_symbol(left_symbol)
            right_symbol_disc = self.process_symbol(right_symbol)

            return self.spatial_methods[left_domain].internal_neumann_condition(
                left_symbol_disc, right_symbol_disc, left_mesh, right_mesh
            )

        bc_keys = list(self.bcs.keys())

        internal_bcs = {}
        for var in model.boundary_conditions.keys():
            if isinstance(var, pybamm.Concatenation):
                children = var.orphans

                first_child = children[0]
                next_child = children[1]

                lbc = self.bcs[var]["left"]
                rbc = (boundary_gradient(first_child, next_child), "Neumann")

                if first_child not in bc_keys:
                    internal_bcs.update({first_child: {"left": lbc, "right": rbc}})

                for current_child, next_child in zip(children[1:-1], children[2:]):
                    lbc = rbc
                    rbc = (boundary_gradient(current_child, next_child), "Neumann")
                    if current_child not in bc_keys:
                        internal_bcs.update(
                            {current_child: {"left": lbc, "right": rbc}}
                        )

                lbc = rbc
                rbc = self.bcs[var]["right"]
                if children[-1] not in bc_keys:
                    internal_bcs.update({children[-1]: {"left": lbc, "right": rbc}})

        self.bcs.update(internal_bcs)

<<<<<<< HEAD
=======
    def process_initial_conditions(self, model):
        """Discretise model initial_conditions.

        Parameters
        ----------
        model : :class:`pybamm.BaseModel`
            Model to dicretise. Must have attributes rhs, initial_conditions and
            boundary_conditions (all dicts of {variable: equation})

        Returns
        -------
        tuple
            Tuple of processed_initial_conditions (dict of initial conditions) and
            concatenated_initial_conditions (numpy array of concatenated initial
            conditions)

        """
        # Discretise initial conditions
        processed_initial_conditions = self.process_dict(
            model.initial_conditions, ics=True
        )

        # Concatenate initial conditions into a single vector
        # check that all initial conditions are set
        processed_concatenated_initial_conditions = self._concatenate_in_order(
            processed_initial_conditions, check_complete=True
        )

        return processed_initial_conditions, processed_concatenated_initial_conditions

>>>>>>> 8478e9a6
    def process_boundary_conditions(self, model):
        """Discretise model boundary_conditions, also converting keys to ids

        Parameters
        ----------
        model : :class:`pybamm.BaseModel`
            Model to dicretise. Must have attributes rhs, initial_conditions and
            boundary_conditions (all dicts of {variable: equation})

        Returns
        -------
        dict
            Dictionary of processed boundary conditions

        """

        processed_bcs = {}

        # process and set pybamm.variables first incase required
        # in discrisation of other boundary conditions
        for key, bcs in model.boundary_conditions.items():
            processed_bcs[key] = {}

            # check if the boundary condition at the origin for sphere domains is other
            # than no flux
            if key not in model.external_variables:
                for subdomain in key.domain:
                    if self.mesh[subdomain].coord_sys == "spherical polar":
                        if bcs["left"][0].value != 0 or bcs["left"][1] != "Neumann":
                            raise pybamm.ModelError(
                                "Boundary condition at r = 0 must be a homogeneous "
                                "Neumann condition for {} coordinates".format(
                                    self.mesh[subdomain].coord_sys
                                )
                            )

            # Handle any boundary conditions applied on the tabs
            if any("tab" in side for side in list(bcs.keys())):
                bcs = self.check_tab_conditions(key, bcs)

            # Process boundary conditions
            for side, bc in bcs.items():
                eqn, typ = bc
                pybamm.logger.debug("Discretise {} ({} bc)".format(key, side))
                processed_eqn = self.process_symbol(eqn)
                processed_bcs[key][side] = (processed_eqn, typ)

        return processed_bcs

    def check_tab_conditions(self, symbol, bcs):
        """
        Check any boundary conditions applied on "negative tab", "positive tab"
        and "no tab". For 1D current collector meshes, these conditions are
        converted into boundary conditions on "left" (tab at z=0) or "right"
        (tab at z=l_z) depending on the tab location stored in the mesh. For 2D
        current collector meshes, the boundary conditions can be applied on the
        tabs directly.

        Parameters
        ----------
        symbol : :class:`pybamm.expression_tree.symbol.Symbol`
            The symbol on which the boundary conditions are applied.
        bcs : dict
            The dictionary of boundary conditions (a dict of {side: equation}).

        Returns
        -------
        dict
            The dictionary of boundary conditions, with the keys changed to
            "left" and "right" where necessary.

        """
        # Check symbol domain
        domain = symbol.domain[0]
        mesh = self.mesh[domain]

        if domain != "current collector":
            raise pybamm.ModelError(
                """Boundary conditions can only be applied on the tabs in the domain
            'current collector', but {} has domain {}""".format(
                    symbol, domain
                )
            )
        # Replace keys with "left" and "right" as appropriate for 1D meshes
        if isinstance(mesh, pybamm.SubMesh1D):
            # send boundary conditions applied on the tabs to "left" or "right"
            # depending on the tab location stored in the mesh
            for tab in ["negative tab", "positive tab"]:
                if any(tab in side for side in list(bcs.keys())):
                    bcs[mesh.tabs[tab]] = bcs.pop(tab)
            # if there was a tab at either end, then the boundary conditions
            # have now been set on "left" and "right" as required by the spatial
            # method, so there is no need to further modify the bcs dict
            if all(side in list(bcs.keys()) for side in ["left", "right"]):
                pass
            # if both tabs are located at z=0 then the "right" boundary condition
            # (at z=1) is the condition for "no tab"
            elif "left" in list(bcs.keys()):
                bcs["right"] = bcs.pop("no tab")
            # else if both tabs are located at z=1, the "left" boundary condition
            # (at z=0) is the condition for "no tab"
            else:
                bcs["left"] = bcs.pop("no tab")

        return bcs

<<<<<<< HEAD
    def process_dict(self, var_eqn_dict):
=======
    def process_rhs_and_algebraic(self, model):
        """Discretise model equations - differential ('rhs') and algebraic.

        Parameters
        ----------
        model : :class:`pybamm.BaseModel`
            Model to dicretise. Must have attributes rhs, initial_conditions and
            boundary_conditions (all dicts of {variable: equation})

        Returns
        -------
        tuple
            Tuple of processed_rhs (dict of processed differential equations),
            processed_concatenated_rhs, processed_algebraic (dict of processed algebraic
            equations) and processed_concatenated_algebraic

        """

        # Discretise right-hand sides, passing domain from variable
        processed_rhs = self.process_dict(model.rhs)

        # Concatenate rhs into a single state vector
        # Need to concatenate in order as the ordering of equations could be different
        # in processed_rhs and model.rhs
        processed_concatenated_rhs = self._concatenate_in_order(processed_rhs)

        # Discretise and concatenate algebraic equations
        processed_algebraic = self.process_dict(model.algebraic)

        # Concatenate algebraic into a single state vector
        # Need to concatenate in order as the ordering of equations could be different
        # in processed_algebraic and model.algebraic
        processed_concatenated_algebraic = self._concatenate_in_order(
            processed_algebraic
        )

        return (
            processed_rhs,
            processed_concatenated_rhs,
            processed_algebraic,
            processed_concatenated_algebraic,
        )

    def create_mass_matrix(self, model):
        """Creates mass matrix of the discretised model.
        Note that the model is assumed to be of the form M*y_dot = f(t,y), where
        M is the (possibly singular) mass matrix.

        Parameters
        ----------
        model : :class:`pybamm.BaseModel`
            Discretised model. Must have attributes rhs, initial_conditions and
            boundary_conditions (all dicts of {variable: equation})

        Returns
        -------
        :class:`pybamm.Matrix`
            The mass matrix
        :class:`pybamm.Matrix`
            The inverse of the ode part of the mass matrix (required by solvers
            which only accept the ODEs in explicit form)
        """
        # Create list of mass matrices for each equation to be put into block
        # diagonal mass matrix for the model
        mass_list = []
        mass_inv_list = []

        # get a list of model rhs variables that are sorted according to
        # where they are in the state vector
        model_variables = model.rhs.keys()
        model_slices = []
        for v in model_variables:
            model_slices.append(self.y_slices[v][0])
        sorted_model_variables = [
            v for _, v in sorted(zip(model_slices, model_variables))
        ]

        # Process mass matrices for the differential equations
        for var in sorted_model_variables:
            if var.domain == []:
                # If variable domain empty then mass matrix is just 1
                mass_list.append(1.0)
                mass_inv_list.append(1.0)
            else:
                mass = (
                    self.spatial_methods[var.domain[0]]
                    .mass_matrix(var, self.bcs)
                    .entries
                )
                mass_list.append(mass)
                if isinstance(
                    self.spatial_methods[var.domain[0]],
                    (pybamm.ZeroDimensionalSpatialMethod, pybamm.FiniteVolume),
                ):
                    # for 0D methods the mass matrix is just a scalar 1 and for
                    # finite volumes the mass matrix is identity, so no need to
                    # compute the inverse
                    mass_inv_list.append(mass)
                else:
                    # inverse is more efficient in csc format
                    mass_inv = inv(csc_matrix(mass))
                    mass_inv_list.append(mass_inv)

        # Create lumped mass matrix (of zeros) of the correct shape for the
        # discretised algebraic equations
        if model.algebraic.keys():
            mass_algebraic_size = model.concatenated_algebraic.shape[0]
            mass_algebraic = csr_matrix((mass_algebraic_size, mass_algebraic_size))
            mass_list.append(mass_algebraic)

        # Create block diagonal (sparse) mass matrix (if model is not empty)
        # and inverse (if model has odes)
        if len(model.rhs) + len(model.algebraic) > 0:
            mass_matrix = pybamm.Matrix(block_diag(mass_list, format="csr"))
            if len(model.rhs) > 0:
                mass_matrix_inv = pybamm.Matrix(block_diag(mass_inv_list, format="csr"))
            else:
                mass_matrix_inv = None
        else:
            mass_matrix, mass_matrix_inv = None, None

        return mass_matrix, mass_matrix_inv

    def process_dict(self, var_eqn_dict, ics=False):
>>>>>>> 8478e9a6
        """Discretise a dictionary of {variable: equation}, broadcasting if necessary
        (can be model.rhs, model.algebraic, model.initial_conditions or
        model.variables).

        Parameters
        ----------
        var_eqn_dict : dict
            Equations ({variable: equation} dict) to dicretise
            (can be model.rhs, model.algebraic, model.initial_conditions or
            model.variables)
        ics : bool, optional
            Whether the equations are initial conditions. If True, the equations are
            scaled by the reference value of the variable, if given

        Returns
        -------
        new_var_eqn_dict : dict
            Discretised equations

        """
        new_var_eqn_dict = {}
        for eqn_key, eqn in var_eqn_dict.items():
            # Broadcast if the equation evaluates to a number (e.g. Scalar)
            if np.prod(eqn.shape_for_testing) == 1 and not isinstance(eqn_key, str):
                if eqn_key.domain == []:
                    eqn = eqn * pybamm.Vector([1])
                else:
                    eqn = pybamm.FullBroadcast(eqn, broadcast_domains=eqn_key.domains)

            pybamm.logger.debug("Discretise {!r}".format(eqn_key))
            processed_eqn = self.process_symbol(eqn)

            # Calculate scale if the key has a scale
            scale = getattr(eqn_key, "scale", 1)
            if ics:
                reference = getattr(eqn_key, "reference", 0)
            else:
                reference = 0

            if scale != 1 or reference != 0:
                processed_eqn = (processed_eqn - reference) / scale

            new_var_eqn_dict[eqn_key] = processed_eqn
        return new_var_eqn_dict

    def process_symbol(self, symbol):
        """Discretise operators in model equations.
        If a symbol has already been discretised, the stored value is returned.

        Parameters
        ----------
        symbol : :class:`pybamm.expression_tree.symbol.Symbol`
            Symbol to discretise

        Returns
        -------
        :class:`pybamm.expression_tree.symbol.Symbol`
            Discretised symbol

        """
        try:
            return self._discretised_symbols[symbol]
        except KeyError:
            discretised_symbol = self._process_symbol(symbol)
            self._discretised_symbols[symbol] = discretised_symbol
            discretised_symbol.test_shape()

            # Assign mesh as an attribute to the processed variable
            if symbol.domain != []:
                discretised_symbol.mesh = self.mesh[symbol.domain]
            else:
                discretised_symbol.mesh = None

            # Assign secondary mesh
            if symbol.domains["secondary"] != []:
                discretised_symbol.secondary_mesh = self.mesh[
                    symbol.domains["secondary"]
                ]
            else:
                discretised_symbol.secondary_mesh = None
            return discretised_symbol

    def _process_symbol(self, symbol):
        """See :meth:`Discretisation.process_symbol()`."""

        if symbol.domain != []:
            spatial_method = self.spatial_methods[symbol.domain[0]]
            # If boundary conditions are provided, need to check for BCs on tabs
            if self.bcs:
                key_id = list(self.bcs.keys())[0]
                if any("tab" in side for side in list(self.bcs[key_id].keys())):
                    self.bcs[key_id] = self.check_tab_conditions(
                        symbol, self.bcs[key_id]
                    )

        if isinstance(symbol, pybamm.BinaryOperator):
            # Pre-process children
            left, right = symbol.children
            disc_left = self.process_symbol(left)
            disc_right = self.process_symbol(right)
            if symbol.domain == []:
                return pybamm.simplify_if_constant(
                    symbol._binary_new_copy(disc_left, disc_right)
                )
            else:
                return spatial_method.process_binary_operators(
                    symbol, left, right, disc_left, disc_right
                )
        elif isinstance(symbol, pybamm._BaseAverage):
            # Create a new Integral operator and process it
            child = symbol.orphans[0]
            if isinstance(symbol, pybamm.SizeAverage):
                R = symbol.integration_variable[0]
                f_a_dist = symbol.f_a_dist
                # take average using Integral and distribution f_a_dist
                average = pybamm.Integral(f_a_dist * child, R) / pybamm.Integral(
                    f_a_dist, R
                )
            else:
                x = symbol.integration_variable
                v = pybamm.ones_like(child)
                average = pybamm.Integral(child, x) / pybamm.Integral(v, x)
            return self.process_symbol(average)

        elif isinstance(symbol, pybamm.UnaryOperator):
            child = symbol.child

            disc_child = self.process_symbol(child)
            if child.domain != []:
                child_spatial_method = self.spatial_methods[child.domain[0]]

            if isinstance(symbol, pybamm.Gradient):
                return child_spatial_method.gradient(child, disc_child, self.bcs)

            elif isinstance(symbol, pybamm.Divergence):
                return child_spatial_method.divergence(child, disc_child, self.bcs)

            elif isinstance(symbol, pybamm.Laplacian):
                return child_spatial_method.laplacian(child, disc_child, self.bcs)

            elif isinstance(symbol, pybamm.GradientSquared):
                return child_spatial_method.gradient_squared(
                    child, disc_child, self.bcs
                )

            elif isinstance(symbol, pybamm.Mass):
                return child_spatial_method.mass_matrix(child, self.bcs)

            elif isinstance(symbol, pybamm.BoundaryMass):
                return child_spatial_method.boundary_mass_matrix(child, self.bcs)

            elif isinstance(symbol, pybamm.IndefiniteIntegral):
                return child_spatial_method.indefinite_integral(
                    child, disc_child, "forward"
                )
            elif isinstance(symbol, pybamm.BackwardIndefiniteIntegral):
                return child_spatial_method.indefinite_integral(
                    child, disc_child, "backward"
                )

            elif isinstance(symbol, pybamm.Integral):
                integral_spatial_method = self.spatial_methods[
                    symbol.integration_variable[0].domain[0]
                ]
                out = integral_spatial_method.integral(
                    child, disc_child, symbol._integration_dimension
                )
                out.copy_domains(symbol)
                return out

            elif isinstance(symbol, pybamm.DefiniteIntegralVector):
                return child_spatial_method.definite_integral_matrix(
                    child, vector_type=symbol.vector_type
                )

            elif isinstance(symbol, pybamm.BoundaryIntegral):
                return child_spatial_method.boundary_integral(
                    child, disc_child, symbol.region
                )

            elif isinstance(symbol, pybamm.Broadcast):
                # Broadcast new_child to the domain specified by symbol.domain
                # Different discretisations may broadcast differently
                return spatial_method.broadcast(
                    disc_child, symbol.domains, symbol.broadcast_type
                )

            elif isinstance(symbol, pybamm.DeltaFunction):
                return spatial_method.delta_function(symbol, disc_child)

            elif isinstance(symbol, pybamm.BoundaryOperator):
                # if boundary operator applied on "negative tab" or
                # "positive tab" *and* the mesh is 1D then change side to
                # "left" or "right" as appropriate
                if symbol.side in ["negative tab", "positive tab"]:
                    mesh = self.mesh[symbol.children[0].domain[0]]
                    if isinstance(mesh, pybamm.SubMesh1D):
                        symbol.side = mesh.tabs[symbol.side]
                return child_spatial_method.boundary_value_or_flux(
                    symbol, disc_child, self.bcs
                )
            elif isinstance(symbol, pybamm.UpwindDownwind):
                direction = symbol.name  # upwind or downwind
                return spatial_method.upwind_or_downwind(
                    child, disc_child, self.bcs, direction
                )
            elif isinstance(symbol, pybamm.NotConstant):
                # After discretisation, we can make the symbol constant
                return disc_child
            else:
                return symbol._unary_new_copy(disc_child)

        elif isinstance(symbol, pybamm.Function):
            disc_children = [self.process_symbol(child) for child in symbol.children]
            return symbol._function_new_copy(disc_children)

        elif isinstance(symbol, pybamm.VariableDot):
            # Add symbol's reference and multiply by the symbol's scale
            # so that the state vector is of order 1
            return symbol.reference + symbol.scale * pybamm.StateVectorDot(
                *self.y_slices[symbol.get_variable()],
                domains=symbol.domains,
            )

        elif isinstance(symbol, pybamm.Variable):
            # Check if variable is a standard variable or an external variable
            if any(symbol == var for var in self.external_variables.values()):
                # Look up dictionary key based on value
                idx = list(self.external_variables.values()).index(symbol)
                name, parent_and_slice = list(self.external_variables.keys())[idx]
                if parent_and_slice is None:
                    # Variable didn't come from a concatenation so we can just create a
                    # normal external variable using the symbol's name
                    return pybamm.ExternalVariable(
                        symbol.name,
                        size=self._get_variable_size(symbol),
                        domains=symbol.domains,
                    )
                else:
                    # We have to use a special name since the concatenation doesn't have
                    # a very informative name. Needs improving
                    parent, start, end = parent_and_slice
                    ext = pybamm.ExternalVariable(
                        name,
                        size=self._get_variable_size(parent),
                        domains=parent.domains,
                    )
                    out = pybamm.Index(ext, slice(start, end))
                    out.copy_domains(symbol)
                    return out
            else:
                # add a try except block for a more informative error if a variable
                # can't be found. This should usually be caught earlier by
                # model.check_well_posedness, but won't be if debug_mode is False
                try:
                    y_slices = self.y_slices[symbol]
                except KeyError:
                    raise pybamm.ModelError(
                        """
                        No key set for variable '{}'. Make sure it is included in either
                        model.rhs, model.algebraic, or model.external_variables in an
                        unmodified form (e.g. not Broadcasted)
                        """.format(
                            symbol.name
                        )
                    )
                # Add symbol's reference and multiply by the symbol's scale
                # so that the state vector is of order 1
                return symbol.reference + symbol.scale * pybamm.StateVector(
                    *y_slices, domains=symbol.domains
                )

        elif isinstance(symbol, pybamm.SpatialVariable):
            return spatial_method.spatial_variable(symbol)

        elif isinstance(symbol, pybamm.ConcatenationVariable):
            # create new children without scale and reference
            # the scale and reference will be applied to the concatenation instead
            new_children = []
            for child in symbol.children:
                child = child.create_copy()
                child._scale = 1
                child._reference = 0
                child.set_id()
                new_children.append(self.process_symbol(child))
            new_symbol = spatial_method.concatenation(new_children)
            # apply scale to the whole concatenation
            return symbol.reference + symbol.scale * new_symbol

        elif isinstance(symbol, pybamm.Concatenation):
            new_children = [self.process_symbol(child) for child in symbol.children]
            new_symbol = spatial_method.concatenation(new_children)
            return new_symbol

        elif isinstance(symbol, pybamm.InputParameter):
            if symbol.domain != []:
                expected_size = self._get_variable_size(symbol)
            else:
                expected_size = None
            if symbol._expected_size is None:
                symbol._expected_size = expected_size
            return symbol.create_copy()
        else:
            # Backup option: return the object
            return symbol

    def concatenate(self, *symbols, sparse=False):
        if sparse:
            return pybamm.SparseStack(*symbols)
        else:
            return pybamm.numpy_concatenation(*symbols)

    def _concatenate_in_order(self, var_eqn_dict, check_complete=False, sparse=False):
        """
        Concatenate a dictionary of {variable: equation} using self.y_slices

        The keys/variables in `var_eqn_dict` must be the same as the ids in
        `self.y_slices`.
        The resultant concatenation is ordered according to the ordering of the slice
        values in `self.y_slices`

        Parameters
        ----------
        var_eqn_dict : dict
            Equations ({variable: equation} dict) to dicretise
        check_complete : bool, optional
            Whether to check keys in var_eqn_dict against self.y_slices. Default
            is False
        sparse : bool, optional
            If True the concatenation will be a :class:`pybamm.SparseStack`. If
            False the concatenation will be a :class:`pybamm.NumpyConcatenation`.
            Default is False

        Returns
        -------
        var_eqn_dict : dict
            Discretised right-hand side equations

        """
        # Unpack symbols in variables that are concatenations of variables
        unpacked_variables = []
        slices = []
        for symbol in var_eqn_dict.keys():
            if isinstance(symbol, pybamm.ConcatenationVariable):
                unpacked_variables.extend([symbol] + [var for var in symbol.children])
            else:
                unpacked_variables.append(symbol)
            slices.append(self.y_slices[symbol][0])

        if check_complete:
            # Check keys from the given var_eqn_dict against self.y_slices
            unpacked_variables_set = set(unpacked_variables)
            external_vars = set(self.external_variables.values())
            for var in self.external_variables.values():
                child_vars = set(var.children)
                external_vars = external_vars.union(child_vars)
            y_slices_with_external_removed = set(self.y_slices.keys()).difference(
                external_vars
            )
            if unpacked_variables_set != y_slices_with_external_removed:
                given_variable_names = [v.name for v in var_eqn_dict.keys()]
                raise pybamm.ModelError(
                    "Initial conditions are insufficient. Only "
                    "provided for {} ".format(given_variable_names)
                )

        equations = list(var_eqn_dict.values())

        # sort equations according to slices
        sorted_equations = [eq for _, eq in sorted(zip(slices, equations))]

        return self.concatenate(*sorted_equations, sparse=sparse)

    def check_model(self, model):
        """Perform some basic checks to make sure the discretised model makes sense."""
        self.check_initial_conditions(model)
        self.check_variables(model)

    def check_initial_conditions(self, model):

        # Check initial conditions are a numpy array
        # Individual
        for var, eqn in model.initial_conditions.items():
            ic_eval = eqn.evaluate(t=0, inputs="shape test")
            if not isinstance(ic_eval, np.ndarray):
                raise pybamm.ModelError(
                    "initial conditions must be numpy array after discretisation but "
                    "they are {} for variable '{}'.".format(type(ic_eval), var)
                )

            # Check that the initial condition is within the bounds
            # Skip this check if there are input parameters in the initial conditions
            bounds = var.bounds
            if not eqn.has_symbol_of_classes(pybamm.InputParameter) and not (
                all(bounds[0] <= ic_eval) and all(ic_eval <= bounds[1])
            ):
                raise pybamm.ModelError(
                    "initial condition is outside of variable bounds "
                    "{} for variable '{}'.".format(bounds, var)
                )

        # Check initial conditions and model equations have the same shape
        # Individual
        for var in model.rhs.keys():
            if model.rhs[var].shape != model.initial_conditions[var].shape:
                raise pybamm.ModelError(
                    "rhs and initial conditions must have the same shape after "
                    "discretisation but rhs.shape = "
                    "{} and initial_conditions.shape = {} for variable '{}'.".format(
                        model.rhs[var].shape, model.initial_conditions[var].shape, var
                    )
                )
        for var in model.algebraic.keys():
            if model.algebraic[var].shape != model.initial_conditions[var].shape:
                raise pybamm.ModelError(
                    "algebraic and initial conditions must have the same shape after "
                    "discretisation but algebraic.shape = "
                    "{} and initial_conditions.shape = {} for variable '{}'.".format(
                        model.algebraic[var].shape,
                        model.initial_conditions[var].shape,
                        var,
                    )
                )

    def check_variables(self, model):
        """
        Check variables in variable list against rhs
        Be lenient with size check if the variable in model.variables is broadcasted, or
        a concatenation
        (if broadcasted, variable is a multiplication with a vector of ones)
        """
        for rhs_var in model.rhs.keys():
            if rhs_var.name in model.variables.keys():
                var = model.variables[rhs_var.name]

                different_shapes = not np.array_equal(
                    model.rhs[rhs_var].shape, var.shape
                )

                not_concatenation = not isinstance(var, pybamm.Concatenation)

                not_mult_by_one_vec = not (
                    isinstance(
                        var, (pybamm.Multiplication, pybamm.MatrixMultiplication)
                    )
                    and (
                        pybamm.is_matrix_one(var.left)
                        or pybamm.is_matrix_one(var.right)
                    )
                )

                if different_shapes and not_concatenation and not_mult_by_one_vec:
                    raise pybamm.ModelError(
                        "variable and its eqn must have the same shape after "
                        "discretisation but variable.shape = "
                        "{} and rhs.shape = {} for variable '{}'. ".format(
                            var.shape, model.rhs[rhs_var].shape, var
                        )
                    )

    def is_variable_independent(self, var, all_vars_in_eqns):
        pybamm.logger.verbose("Removing independent blocks.")
        if not isinstance(var, pybamm.Variable):
            return False

        this_var_is_independent = not (var.name in all_vars_in_eqns)
        not_in_y_slices = not (var in list(self.y_slices.keys()))
        not_in_discretised = not (var in list(self._discretised_symbols.keys()))
        is_0D = len(var.domain) == 0
        this_var_is_independent = (
            this_var_is_independent and not_in_y_slices and not_in_discretised and is_0D
        )
        return this_var_is_independent

    def remove_independent_variables_from_rhs(self, model):
        rhs_vars_to_search_over = list(model.rhs.keys())
        unpacker = pybamm.SymbolUnpacker(pybamm.Variable)
        eqns_to_check = (
            list(model.rhs.values())
            + list(model.algebraic.values())
            + [
                x[side][0]
                for x in model.boundary_conditions.values()
                for side in x.keys()
            ]
            # only check children of variables, this will skip the variable itself
            # and catch any other cases
            + [child for var in model.variables.values() for child in var.children]
        )
        all_vars_in_eqns = unpacker.unpack_list_of_symbols(eqns_to_check)
        all_vars_in_eqns = [var.name for var in all_vars_in_eqns]

        for var in rhs_vars_to_search_over:
            this_var_is_independent = self.is_variable_independent(
                var, all_vars_in_eqns
            )
            if this_var_is_independent:
                if len(model.rhs) != 1:
                    pybamm.logger.info("removing variable {} from rhs".format(var))
                    my_initial_condition = model.initial_conditions[var]
                    model.variables[var.name] = pybamm.ExplicitTimeIntegral(
                        model.rhs[var], my_initial_condition
                    )
                    # edge case where a variable appears
                    # in variables twice under different names
                    for key in model.variables:
                        if model.variables[key] == var:
                            model.variables[key] = model.variables[var.name]
                    del model.rhs[var]
                    del model.initial_conditions[var]
                else:
                    break
        return model<|MERGE_RESOLUTION|>--- conflicted
+++ resolved
@@ -211,11 +211,16 @@
 
         pybamm.logger.verbose("Discretise initial conditions for {}".format(model.name))
         initial_conditions = self.process_dict(model.initial_conditions)
+        initial_conditions = {
+            k: (v - k.reference) / k.scale for k, v in initial_conditions.items()
+        }
 
         # Process parabolic and elliptic equations
         pybamm.logger.verbose("Discretise model equations for {}".format(model.name))
         rhs = self.process_dict(model.rhs)
+        rhs = {k: v / k.scale for k, v in rhs.items()}
         algebraic = self.process_dict(model.algebraic)
+        algebraic = {k: v / k.scale for k, v in algebraic.items()}
 
         # Process events
         events = []
@@ -464,39 +469,6 @@
 
         self.bcs.update(internal_bcs)
 
-<<<<<<< HEAD
-=======
-    def process_initial_conditions(self, model):
-        """Discretise model initial_conditions.
-
-        Parameters
-        ----------
-        model : :class:`pybamm.BaseModel`
-            Model to dicretise. Must have attributes rhs, initial_conditions and
-            boundary_conditions (all dicts of {variable: equation})
-
-        Returns
-        -------
-        tuple
-            Tuple of processed_initial_conditions (dict of initial conditions) and
-            concatenated_initial_conditions (numpy array of concatenated initial
-            conditions)
-
-        """
-        # Discretise initial conditions
-        processed_initial_conditions = self.process_dict(
-            model.initial_conditions, ics=True
-        )
-
-        # Concatenate initial conditions into a single vector
-        # check that all initial conditions are set
-        processed_concatenated_initial_conditions = self._concatenate_in_order(
-            processed_initial_conditions, check_complete=True
-        )
-
-        return processed_initial_conditions, processed_concatenated_initial_conditions
-
->>>>>>> 8478e9a6
     def process_boundary_conditions(self, model):
         """Discretise model boundary_conditions, also converting keys to ids
 
@@ -603,134 +575,7 @@
 
         return bcs
 
-<<<<<<< HEAD
     def process_dict(self, var_eqn_dict):
-=======
-    def process_rhs_and_algebraic(self, model):
-        """Discretise model equations - differential ('rhs') and algebraic.
-
-        Parameters
-        ----------
-        model : :class:`pybamm.BaseModel`
-            Model to dicretise. Must have attributes rhs, initial_conditions and
-            boundary_conditions (all dicts of {variable: equation})
-
-        Returns
-        -------
-        tuple
-            Tuple of processed_rhs (dict of processed differential equations),
-            processed_concatenated_rhs, processed_algebraic (dict of processed algebraic
-            equations) and processed_concatenated_algebraic
-
-        """
-
-        # Discretise right-hand sides, passing domain from variable
-        processed_rhs = self.process_dict(model.rhs)
-
-        # Concatenate rhs into a single state vector
-        # Need to concatenate in order as the ordering of equations could be different
-        # in processed_rhs and model.rhs
-        processed_concatenated_rhs = self._concatenate_in_order(processed_rhs)
-
-        # Discretise and concatenate algebraic equations
-        processed_algebraic = self.process_dict(model.algebraic)
-
-        # Concatenate algebraic into a single state vector
-        # Need to concatenate in order as the ordering of equations could be different
-        # in processed_algebraic and model.algebraic
-        processed_concatenated_algebraic = self._concatenate_in_order(
-            processed_algebraic
-        )
-
-        return (
-            processed_rhs,
-            processed_concatenated_rhs,
-            processed_algebraic,
-            processed_concatenated_algebraic,
-        )
-
-    def create_mass_matrix(self, model):
-        """Creates mass matrix of the discretised model.
-        Note that the model is assumed to be of the form M*y_dot = f(t,y), where
-        M is the (possibly singular) mass matrix.
-
-        Parameters
-        ----------
-        model : :class:`pybamm.BaseModel`
-            Discretised model. Must have attributes rhs, initial_conditions and
-            boundary_conditions (all dicts of {variable: equation})
-
-        Returns
-        -------
-        :class:`pybamm.Matrix`
-            The mass matrix
-        :class:`pybamm.Matrix`
-            The inverse of the ode part of the mass matrix (required by solvers
-            which only accept the ODEs in explicit form)
-        """
-        # Create list of mass matrices for each equation to be put into block
-        # diagonal mass matrix for the model
-        mass_list = []
-        mass_inv_list = []
-
-        # get a list of model rhs variables that are sorted according to
-        # where they are in the state vector
-        model_variables = model.rhs.keys()
-        model_slices = []
-        for v in model_variables:
-            model_slices.append(self.y_slices[v][0])
-        sorted_model_variables = [
-            v for _, v in sorted(zip(model_slices, model_variables))
-        ]
-
-        # Process mass matrices for the differential equations
-        for var in sorted_model_variables:
-            if var.domain == []:
-                # If variable domain empty then mass matrix is just 1
-                mass_list.append(1.0)
-                mass_inv_list.append(1.0)
-            else:
-                mass = (
-                    self.spatial_methods[var.domain[0]]
-                    .mass_matrix(var, self.bcs)
-                    .entries
-                )
-                mass_list.append(mass)
-                if isinstance(
-                    self.spatial_methods[var.domain[0]],
-                    (pybamm.ZeroDimensionalSpatialMethod, pybamm.FiniteVolume),
-                ):
-                    # for 0D methods the mass matrix is just a scalar 1 and for
-                    # finite volumes the mass matrix is identity, so no need to
-                    # compute the inverse
-                    mass_inv_list.append(mass)
-                else:
-                    # inverse is more efficient in csc format
-                    mass_inv = inv(csc_matrix(mass))
-                    mass_inv_list.append(mass_inv)
-
-        # Create lumped mass matrix (of zeros) of the correct shape for the
-        # discretised algebraic equations
-        if model.algebraic.keys():
-            mass_algebraic_size = model.concatenated_algebraic.shape[0]
-            mass_algebraic = csr_matrix((mass_algebraic_size, mass_algebraic_size))
-            mass_list.append(mass_algebraic)
-
-        # Create block diagonal (sparse) mass matrix (if model is not empty)
-        # and inverse (if model has odes)
-        if len(model.rhs) + len(model.algebraic) > 0:
-            mass_matrix = pybamm.Matrix(block_diag(mass_list, format="csr"))
-            if len(model.rhs) > 0:
-                mass_matrix_inv = pybamm.Matrix(block_diag(mass_inv_list, format="csr"))
-            else:
-                mass_matrix_inv = None
-        else:
-            mass_matrix, mass_matrix_inv = None, None
-
-        return mass_matrix, mass_matrix_inv
-
-    def process_dict(self, var_eqn_dict, ics=False):
->>>>>>> 8478e9a6
         """Discretise a dictionary of {variable: equation}, broadcasting if necessary
         (can be model.rhs, model.algebraic, model.initial_conditions or
         model.variables).
@@ -762,16 +607,6 @@
 
             pybamm.logger.debug("Discretise {!r}".format(eqn_key))
             processed_eqn = self.process_symbol(eqn)
-
-            # Calculate scale if the key has a scale
-            scale = getattr(eqn_key, "scale", 1)
-            if ics:
-                reference = getattr(eqn_key, "reference", 0)
-            else:
-                reference = 0
-
-            if scale != 1 or reference != 0:
-                processed_eqn = (processed_eqn - reference) / scale
 
             new_var_eqn_dict[eqn_key] = processed_eqn
         return new_var_eqn_dict
