{
  "files": [
    "README.md"
  ],
  "imageSize": 100,
  "commit": false,
  "contributors": [
    {
      "login": "tinosulzer",
      "name": "Valentin Sulzer",
      "avatar_url": "https://avatars3.githubusercontent.com/u/20817509?v=4",
      "profile": "https://sites.google.com/view/valentinsulzer",
      "contributions": [
        "bug",
        "code",
        "doc",
        "example",
        "ideas",
        "maintenance",
        "review",
        "test",
        "tutorial",
        "blog"
      ]
    },
    {
      "login": "rtimms",
      "name": "Robert Timms",
      "avatar_url": "https://avatars1.githubusercontent.com/u/43040151?v=4",
      "profile": "http://www.robertwtimms.com",
      "contributions": [
        "bug",
        "code",
        "doc",
        "example",
        "ideas",
        "maintenance",
        "review",
        "test",
        "tutorial"
      ]
    },
    {
      "login": "Scottmar93",
      "name": "Scott Marquis",
      "avatar_url": "https://avatars1.githubusercontent.com/u/22661308?v=4",
      "profile": "https://github.com/Scottmar93",
      "contributions": [
        "bug",
        "code",
        "doc",
        "example",
        "ideas",
        "maintenance",
        "review",
        "test",
        "tutorial"
      ]
    },
    {
      "login": "martinjrobins",
      "name": "Martin Robinson",
      "avatar_url": "https://avatars3.githubusercontent.com/u/1148404?v=4",
      "profile": "https://github.com/martinjrobins",
      "contributions": [
        "bug",
        "code",
        "doc",
        "example",
        "ideas",
        "review",
        "test"
      ]
    },
    {
      "login": "ferranbrosa",
      "name": "Ferran Brosa Planella",
      "avatar_url": "https://avatars3.githubusercontent.com/u/28443643?v=4",
      "profile": "https://www.brosaplanella.com",
      "contributions": [
        "review",
        "bug",
        "code",
        "doc",
        "example",
        "ideas",
        "maintenance",
        "test",
        "tutorial",
        "blog"
      ]
    },
    {
      "login": "TomTranter",
      "name": "Tom Tranter",
      "avatar_url": "https://avatars3.githubusercontent.com/u/7068741?v=4",
      "profile": "https://github.com/TomTranter",
      "contributions": [
        "bug",
        "code",
        "doc",
        "example",
        "ideas",
        "review",
        "test"
      ]
    },
    {
      "login": "tlestang",
      "name": "Thibault Lestang",
      "avatar_url": "https://avatars3.githubusercontent.com/u/13448239?v=4",
      "profile": "http://tlestang.github.io",
      "contributions": [
        "bug",
        "code",
        "doc",
        "example",
        "ideas",
        "review",
        "test",
        "infra"
      ]
    },
    {
      "login": "dalonsoa",
      "name": "Diego",
      "avatar_url": "https://avatars1.githubusercontent.com/u/6095790?v=4",
      "profile": "https://www.imperial.ac.uk/admin-services/ict/self-service/research-support/rcs/research-software-engineering/",
      "contributions": [
        "bug",
        "review",
        "code",
        "infra"
      ]
    },
    {
      "login": "felipe-salinas",
      "name": "felipe-salinas",
      "avatar_url": "https://avatars2.githubusercontent.com/u/64426781?v=4",
      "profile": "https://github.com/felipe-salinas",
      "contributions": [
        "code",
        "test"
      ]
    },
    {
      "login": "suhaklee",
      "name": "suhaklee",
      "avatar_url": "https://avatars3.githubusercontent.com/u/57151989?v=4",
      "profile": "https://github.com/suhaklee",
      "contributions": [
        "code",
        "test"
      ]
    },
    {
      "login": "viviantran27",
      "name": "viviantran27",
      "avatar_url": "https://avatars0.githubusercontent.com/u/6379429?v=4",
      "profile": "https://github.com/viviantran27",
      "contributions": [
        "code",
        "test"
      ]
    },
    {
      "login": "gyouhoc",
      "name": "gyouhoc",
      "avatar_url": "https://avatars0.githubusercontent.com/u/60714526?v=4",
      "profile": "https://github.com/gyouhoc",
      "contributions": [
        "bug",
        "code",
        "test"
      ]
    },
    {
      "login": "YannickNoelStephanKuhn",
      "name": "Yannick Kuhn",
      "avatar_url": "https://avatars0.githubusercontent.com/u/62429912?v=4",
      "profile": "https://github.com/YannickNoelStephanKuhn",
      "contributions": [
        "code",
        "test"
      ]
    },
    {
      "login": "jedgedrudd",
      "name": "Jacqueline Edge",
      "avatar_url": "https://avatars2.githubusercontent.com/u/39409226?v=4",
      "profile": "http://batterymodel.co.uk",
      "contributions": [
        "ideas",
        "eventOrganizing",
        "fundingFinding"
      ]
    },
    {
      "login": "fcooper8472",
      "name": "Fergus Cooper",
      "avatar_url": "https://avatars3.githubusercontent.com/u/3770306?v=4",
      "profile": "https://www.rse.ox.ac.uk/",
      "contributions": [
        "code",
        "test"
      ]
    },
    {
      "login": "jonchapman1",
      "name": "jonchapman1",
      "avatar_url": "https://avatars1.githubusercontent.com/u/28925818?v=4",
      "profile": "https://github.com/jonchapman1",
      "contributions": [
        "ideas",
        "fundingFinding"
      ]
    },
    {
      "login": "colinplease",
      "name": "Colin Please",
      "avatar_url": "https://avatars3.githubusercontent.com/u/44977104?v=4",
      "profile": "https://github.com/colinplease",
      "contributions": [
        "ideas",
        "fundingFinding"
      ]
    },
    {
      "login": "FaradayInstitution",
      "name": "Faraday Institution",
      "avatar_url": "https://avatars2.githubusercontent.com/u/42166506?v=4",
      "profile": "https://faraday.ac.uk",
      "contributions": [
        "financial"
      ]
    },
    {
      "login": "bessman",
      "name": "Alexander Bessman",
      "avatar_url": "https://avatars3.githubusercontent.com/u/1999462?v=4",
      "profile": "https://github.com/bessman",
      "contributions": [
        "bug",
        "example"
      ]
    },
    {
      "login": "dalbamont",
      "name": "dalbamont",
      "avatar_url": "https://avatars1.githubusercontent.com/u/19659095?v=4",
      "profile": "https://github.com/dalbamont",
      "contributions": [
        "code"
      ]
    },
    {
      "login": "anandmy",
      "name": "Anand Mohan Yadav",
      "avatar_url": "https://avatars1.githubusercontent.com/u/34894671?v=4",
      "profile": "https://github.com/anandmy",
      "contributions": [
        "doc"
      ]
    },
    {
      "login": "weilongai",
      "name": "WEILONG AI",
      "avatar_url": "https://avatars1.githubusercontent.com/u/41424174?v=4",
      "profile": "https://github.com/weilongai",
      "contributions": [
        "code",
        "example",
        "test"
      ]
    },
    {
      "login": "lonnbornj",
      "name": "lonnbornj",
      "avatar_url": "https://avatars2.githubusercontent.com/u/35983543?v=4",
      "profile": "https://github.com/lonnbornj",
      "contributions": [
        "code",
        "test",
        "example"
      ]
    },
    {
      "login": "priyanshuone6",
      "name": "Priyanshu Agarwal",
      "avatar_url": "https://avatars.githubusercontent.com/u/64051212?v=4",
      "profile": "https://github.com/priyanshuone6",
      "contributions": [
        "test"
      ]
    },
    {
<<<<<<< HEAD
      "login": "DrSOKane",
      "name": "DrSOKane",
      "avatar_url": "https://avatars.githubusercontent.com/u/42972513?v=4",
      "profile": "https://github.com/DrSOKane",
      "contributions": [
        "code",
        "example",
        "doc",
=======
      "login": "Saransh-cpp",
      "name": "Saransh Chopra",
      "avatar_url": "https://avatars.githubusercontent.com/u/74055102?v=4",
      "profile": "https://github.com/Saransh-cpp",
      "contributions": [
        "code",
>>>>>>> cd9f8bee
        "test"
      ]
    }
  ],
  "contributorsPerLine": 7,
  "projectName": "PyBaMM",
  "projectOwner": "pybamm-team",
  "repoType": "github",
  "repoHost": "https://github.com",
  "skipCi": true
}<|MERGE_RESOLUTION|>--- conflicted
+++ resolved
@@ -294,7 +294,6 @@
       ]
     },
     {
-<<<<<<< HEAD
       "login": "DrSOKane",
       "name": "DrSOKane",
       "avatar_url": "https://avatars.githubusercontent.com/u/42972513?v=4",
@@ -303,14 +302,16 @@
         "code",
         "example",
         "doc",
-=======
+        "test",
+      ]
+    },
+    {
       "login": "Saransh-cpp",
       "name": "Saransh Chopra",
       "avatar_url": "https://avatars.githubusercontent.com/u/74055102?v=4",
       "profile": "https://github.com/Saransh-cpp",
       "contributions": [
         "code",
->>>>>>> cd9f8bee
         "test"
       ]
     }
